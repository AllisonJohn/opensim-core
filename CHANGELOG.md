--- conflicted
+++ resolved
@@ -28,14 +28,11 @@
 - Fixed bindings to expose the method Model::getCoordinatesInMultibodyTreeOrder to scripting users (#3569)
 - Fixed a bug where constructing a `ModelProcessor` from a `Model` object led to an invalid `Model`
 - Added `LatinHypercubeDesign`, a class for generating Latin hypercube designs using random and algorithm methods (#3570)
-<<<<<<< HEAD
-- Added `PolynomialPathFitter`, A utility class for fitting a set of `FunctionBasedPath`s to existing geometry-path in 
-  an OpenSim model using `MultivariatePolynomialFunction`s (#3390)
-=======
 - Refactor c3dExport.m file as a Matlab function (#3501), also expose method to allow some operations on tableColumns
   (multiplyAssign) to speed up data processing.
 - Fixed xml-related memory leaks that were occuring when deserializing OpenSim models. (Issue #3537, PR #3594)
->>>>>>> bf77d327
+- Added `PolynomialPathFitter`, A utility class for fitting a set of `FunctionBasedPath`s to existing geometry-path in 
+  an OpenSim model using `MultivariatePolynomialFunction`s (#3390)
 
 v4.4.1
 ======
