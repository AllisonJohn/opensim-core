This document lists the changes to `opensim-core` that are
introduced with each new version, starting with version 4.0. When possible, we provide the
GitHub issues or pull requests that
are related to the items below. If there is no issue or pull
request related to the change, then we may provide the commit.

This is not a comprehensive list of changes but rather a hand-curated collection of the more notable ones. For a comprehensive history, see the [OpenSim Core GitHub repo](https://github.com/opensim-org/opensim-core).

v4.5
======
- IMU::calcGyroscopeSignal() now reports angular velocities in the IMU frame.
- Update `report.py` to set specific colors for plotted trajectories
- Made `Component::getSocketNames` a `const` member method (previously: non-const)
- Added `ModOpReplaceMusclesWithPathActuators` to the list of available model operators in `ModelOperators.h`
- Modifed the swig interface files to make OpenSim::PathPointSet adopt new PathPoints inserted into it. (Issue #3276)
- Remove references to obsoleted dependency BTK, use ezc3d exclusively.
- Fixed an issue with IPOPT libraries when building OpenSim with `OPENSIM_WITH_CASADI = ON` but `OPENSIM_WITH_TROPTER = OFF` (Issue #3267).
- Removed all references to deprecated environment variable `OPENSIM_HOME`.
- Fix issue where templatized Property classes are not available to Objects defined in plugins.
- Minimum supported version for Java is now 1.8 in the cmake files (Issue #3215).
- Fix CSV file adapter hanging on csv files that are missing end-header (issue #2432).
- Improve documentation for MotionType to serve scripting users (Issue #3324).
- Drop support for 32-bit Matlab in build system since Matlab stopped providing 32-bit distributions (issue #3373).
- Hotfixed body inertia not being updated after changing the 'inertia' property of a body (Issue #3395).
- Fixed segfault that can occur when working with OpenSim::Models that are initialized from invalid XML (osim) data (#3409)
- Deduplicated `SmoothSegmentedFunction` data when constructing the muscle curves (#3442).
- Added `OpenSim::AbstractSocket::canConnectTo(Object const&) const`, for faster socket connectivity checks (#3451)
- Fixed the `CoordinateCouplerConstraint` bug preventing functions with multiple independent coordinates (#3435)
- Removed memory leak tests from `testInitState` and `testComponents`, because external analyzers (e.g. libASAN) are better-suited to this (#3459)
- Fixed `CMC_TaskSet` memory leak whenever it is copied (#3457)
- Added `SIMBODY_EXTRA_CMAKE_ARGS` to `dependencies/CMakeLists.txt`, which lets integrators customize Simbody via the OpenSim superbuild (#3455)
- Fixed out-of-bounds memory access in testAssemblySolver (#3460)
<<<<<<< HEAD
- Fixed segfault that can occur when building models with unusual joint topologies (it now
  throws an `OpenSim::Exception` instead, #3299)
=======
- The property, input, output, and socket macros (e.g. OpenSim_DECLARE_PROPERTY) can now be used outside of the OpenSim namespace
  and no longer require a `using namespace OpenSim;` declaration in order to work (#3468)
- Fixed runtime segfault that can occur when trying to use a `WrapObject` that is not a child of a `PhysicalFrame` (#3465)
- Fixed issues #3083 #2575 where analog data is not pulled out from c3d files, a a new function getAnalogDataTable() has been added to the C3DFileAdapter
>>>>>>> ebeaa7ab


v4.4
====
- Updated ezc3d to version 1.5.0 which better manages the events defined in a c3d file.
- Fixed an issue that could happen sometimes with ScaleTool where loading the model file or marker set file could fail if the file was given as an absolute path (Issue #3109, PR #3110)
- Fixed an issue with SWIG with `OpenSim::Body::getRotationInGround()` where it would return an object without the correct `SimTK::Rotation` methods.
- Fixed OpenSim::Arrow start_point property being ignored
- Fixed objects being set as not up to date with their properties by finalizeFromProperties
- Throw exception if body masses are either NaN or -ve (Issue #3130)
- Fixed issue #3176 where McKibbenActuator is not registered and can't be serialized to XML files
- Fixed issue #3191 where CustomJoint coordinates ordering in model files affects coordinate definitions.
- Fixed issue #3220 Memory leak running InverseKinematicsTool repeatedly and using Kinematics analysis.


v4.3
====
- Introduced IMU component that models a typical Inertial Measurement Unit (IMU) with corresponding outputs for orientation, accelerometer, and gyroscope signals. 
- Introduced IMUDataReporter (analysis) to record signals from IMU components placed on models.
- Fixed a bug with Actuation analysis that would lead to extra columns in the output when an actuator is disabled (Issue #2977).
- Fix issue where including path in output file name caused output to not be written without warning, now warning is given and file is written (Issue #3042).
- Fix copy-paste bug in reporting orientation errors (Issue #2893, fixed by Henrik-Norgren). 
- Upgrade bindings to use SWIG version 4.0 (allowing doxygen comments to carry over to Java/Python files).
- Added createSyntheticIMUAccelerationSignals() to SimulationUtilities to generate "synthetic" IMU accelerations based on passed in state trajectory.
- Fixed incorrect header information in BodyKinematics file output
- Fixed bug applying non-uniform scaling to inertia matrix of a Body due to using local vaiable of type SysMat33 (Issue #2871).
- Default build to python 3.8 and numpy 1.20 (special instructions for using python 3.8+ on windows at https://simtk-confluence.stanford.edu/display/OpenSim/Scripting+in+Python)

v4.2
====
- Fixed a bug with InverseDynamicsTool/InverseDynamicsSolver to account for cases where a model has extra slots in its `State`'s "q" (PR #2971)
- Added Bhargava2004SmoothedMuscleMetabolics, a smoothed version of the Bhargava metabolics model designed for gradient-based optimization (i.e., Moco).
- Fixed a bug in Millard2012EquilibriumMuscle::extendFinalizeFromProperties(): the end point slopes on the inverse force velocity curves are constrained to yield a valid curve. A warning is noted in the log if the slopes are small enough that numerical integration might be slow.
- Added logging to Millard2012EquilibriumMuscle::extendFinalizeFromProperties(): whenever an internal setting is changed automatically these changes are noted in the log. To avoid seeing these messages, update the corresponding properties in the .osim file to the values noted in the log message.
- Introduced new logging system based on spdlog https://github.com/gabime/spdlog.git. The transition should be transparent to end users with default settings except that the name of the log file is now opensim.log. Main features are:
  - The ability to customize error level for reporting (in increasing level of verbosity): Off, Critical, Error, Warn, Info, Debug, Trace 
  - The ability to start logging to a specified file on the fly.
  - Log file messages are time stamped and the format can be changed by users
  - More details and additional functionality is described in the Developer's Guide, and Doxygen pages of OpenSim::Logger class.
- Add the ActivationCoordinateActuator component, which is a CoordinateActuator with simple activation dynamics (PR #2699).
- Easily convert Matlab matrices and Python NumPy arrays to and from OpenSim Vectors and Matrices. See Matlab example matrixConversions.m and Python example numpy_conversions.py.
- Users have more control over which messages are logged. Messages are now logged to opensim.log instead of out.log and err.log. Users can control logging levels via `Logger::setLevel()`.
- Fix a segfault that occurs when using OpenSim's Python Package with Anaconda's Python on a Mac.
- Expose PropertyHelper class to python bindings to allow editing of objects using the properties interface (useful for editing objects defined in plugins) in python (consistent with Java/Matlab).
- Whitespace is trimmed when reading table metadata for STO, MOT, and CSV files.
- Introduce utilities for creating SimTK::Vectors, linear interpolation, updating table column labels from v3.3 to v4.0 syntax, solving for a function's root using bisection (OpenSim/Common/CommonUtilities.h) ([PR #2808](https://github.com/opensim-org/opensim-core/pull/2808)).
- Introduce utilities for querying, filtering, and resampling TimeSeriesTables (OpenSim/Common/TableUtilities.h) ([PR #2808](https://github.com/opensim-org/opensim-core/pull/2808)).
- StatesTrajectories can now be created from a TimeSeriesTable of states.
- Minor performance improvements (5-10 %) for controller-heavy models (PR #2806)
- `Controller::isEnabled` will now only return whether the particular controller is enabled
  - Previously, it would return `false` if its parent `Model`'s `Model::getAllControllersEnabled` returned `false`
  - The previous behavior would mean that `Controller::setEnabled(true); return Controller::isEnabled();` could return `false`
- When building from source, CMake now outputs more detailed information about dependencies.
- The new Matlab examplePointMass.m shows how to build and simulate a point-mass model.
- Fix OpenSense calibration algorithm to handle models facing an arbitrary direction. The calibration algorithm now aligns one axis of the provided Orientation Sensor data with the x-axis of the base segment (e.g. pelvis) of the model in default pose.
- For PrescribedController, the controls_file column labels can now be absolute paths to actuators (previously, the column labels were required to be actuator names).
- Fixed a critical bug in Induced Accelerations Analysis which prevents analysis to run when external forces are present ([PR #2847](https://github.com/opensim-org/opensim-core/pull/2808)).
- For PrescribedController, the controls_file column labels can now be absolute paths to actuators (previously, the column labels were required to be actuator names).
- CMCTool now supports the setSolveForEquilibrium() method inherited by AbstractTool, which allows users to disable a call to Model::equilibrateMuscles() when running CMC. This setting is true by default, so the default behavior remains the same.
- The Matlab utility osimTableToStruct() now handles column labels that start with a non-letter character by prepending 'a_' instead of 'unlabeled'.
- Removed `Path` abstract base class (PR #2844)
  - Unused by OpenSim and related projects
- Improved the performance of `ComponentPath` (PR #2844)
  - This improves the performance of component-heavy models by ~5-10 %
  - The behavior and interface of `ComponentPath` should remain the same
- The new Matlab CustomStaticOptimization.m guides the user to build their own custom static optimization code. 
- Dropped support for separate Kinematics for application of External Loads. ([PR #2770] (https://github.com/opensim-org/opensim-core/pull/2770)). 
- Refactored InverseKinematicsSolver to allow for adding (live) Orientation data to track, introduced BufferedOrientationsReference to queue data (PR #2855)
- `opensim.log` will only be created/opened when the first message is logged to it (PR #2880):
  - Previously, `opensim.log` would always be created, even if nothing was logged
- Added a CMake option, `OPENSIM_DISABLE_LOG_FILE` (PR #2880):
  - When set, disables `opensim.log` from being used by the logger by default when the first message is written to the log
  - Log messages are still written to the standard output/error streams
  - Previously, `opensim.log` would always be created - even if nothing was written to it (fixed above)
  - Setting `OPENSIM_DISABLE_LOG_FILE` only disables the automatic creation of `opensim.log`. File logging can still be manually be enabled by calling `Logger::addFileSink()`
  - This flag is `OFF` by default. So standard builds will still observe the existing behavior (`opensim.log` is created).
- Fix bug in visualization of EllipsoidJoint that was not attaching to the correct frame ([PR #2887] (https://github.com/opensim-org/opensim-core/pull/2887))
- Fix bug in error reporting of sensor tracking (PR #2893)
- Throw an exception rather than log an error message when an unrecognized type is encountered in xml/osim files (PR #2914)
- Added ScapulothoracicJoint as a builtin Joint type instead of a plugin (PRs #2877 and #2932)

v4.1
====
- Added `OrientationsReference` as the frame orientation analog to the location of experimental markers. Enables experimentally measured orientations from wearable sensors (e.g. from IMUs) to be tracked by reference frames in the model. A correspondence between the experimental (IMU frame) orientation column label and that of the virtual frame on the `Model` is expected. The `InverseKinematicsSolver` was extended to simultaneously track the `OrientationsReference` if provided. (PR #2412)
- Removed the undocumented `bool dumpName` argument from `Object::dump()` and made the method `const` so it can be safely called on `const` objects. (PR #2412)
- `MarkersReference` convenience constructors were updated to take a const reference to a `MarkerWeightSet` as its second argument. If a `Set` is not empty, then only the markers listed are used as reference signals. That means `InverseKinematicsTool` no longer tracks all experimental markers even those not in the `MarkerWeightSet`. One can quickly track all experimental markers (that have a corresponding model marker) by simply providing an empty `Set`, in which case all markers are assigned the default weight (typically 1.0).
- Model files from very old versions (pre 1.8.1) are not supported, an exception is thrown rather than fail quietly (issue #2395).
- Initializing a Component from an existing Component with correct socket connectees yields invalid paths (issue #2418).
- Reading DataTables from files has been simplified. Reading one table from a file typically uses the Table constructor except when the data-source/file contains multiple tables. (In these cases e.g. C3D files, use C3DFileAdapter.read method, then use functions in C3DFileAdapter to get the individual TimeSeriesTable(s)). Writing tables to files has not changed.
- Exposed convertMillimeters2Meters() in osimC3D.m. This function converts COP and moment data from mm to m and now must be invoked prior to writing force data to file. Previously, this was automatically performed during writing forces to file. 
- Methods that operate on SimTK::Vec<n> are now available through Java/Matlab and python bindings to add/subtract/divide/multiply vec<n> contents with a scalar (PR #2558)
- The new Stopwatch class allows C++ API users to easily measure the runtime of their code.
- If finalizeConnections() method was not called on a model after making changes and before printing, an exception is thrown to avoid creating corrupt model files quietly (PR #2529)
- Updated the docopt.cpp dependency so that OpenSim can be compiled with Visual C++ from Visual Studio 2019.
- Added `Blankevoort1991Ligament` force component which represents ligament fibers as non-linear path springs. The force-strain curve has a quadratic toe region at low strains and a linear stiffness region at high strains. (PR #2632)  
- Updated Simbody to 3.7 to fix an issue with the simbody-visualizer on macOS 10.15 Catalina.
- On Mac and Linux, we include a shell script opensim-install-command-line.sh to make OpenSim's command-line tools easily accessible.
- Added the compliant SmoothSphereHalfSpaceForce component, for use with direct collocation and Moco.
 

Converting from v4.0 to v4.1
----------------------------
- The `OpenSim::Array` constructor is now marked explicit, which prevents
  accidental implicit conversion to `Array`. If you relied on this implicit
  conversion, you will need to update your code to use the constructor
  explicitly.

Bug Fixes
---------
- Fixed bug in osimTable2Struct.m for renaming unlabelled markers (PR #2491)
- Fixed bug that resulted in an exception when reading C3D files without forces. Now, if the C3D doesn't contain markers or forces, an empty table will be returned (PR #2421) 
- Fix bug that resulted in activations and forces reported for Actuators that are disabled during StaticOptimization (issue #2438) Disabled actuators are now ignored in StaticOptimization.
- OpenSim no longer supports model file formats predating version 1.8.1 (PR #2498)
- FunctionBasedBushingForce now applies damping if specified (it was incorrectly ignored in 4.0) issue #2512
- TRCFileAdapter.write() uses the number of columns and rows in the supplied dataTable to set the "NumMarkers" and "NumRows" Metadata in the output file. Users won't have to set this metadata string manually.  #2510

Documentation
-------------


Other Changes
-------------
- Performance of reading large data files has been significantly improved. A 50MB .sto file would take 10-11 min to read now takes 2-3 seconds. (PR #2399)
- Added Matlab example script of plotting the Force-length properties of muscles in a models; creating an Actuator file from a model; 
building and simulating a simple arm model;  using OutputReporters to record and write marker location and coordinate values to file.
- Added Python example that demonstrates how to run an optimization using the cma package and how to avoid an expensive call to `initSystem()` within the objective function. (PR #2604)
- OpenSim 4.1 ships with Python3 bindings as default. It is still possible to create bindings for Python2 if desired by setting CMake variable OPENSIM_PYTHON_VERSION to 2
- For CMake, the option OPENSIM_COPY_DEPENDENCIES option is now an advanced option, and a warning is provided if this option is off but wrapping is turned on.

v4.0
====

Converting from v3.x to v4.0
-----------------------------
- A significant difference between v3.3 and 4.0 is the naming of dependencies. Unique names were not enforced in 3.3, which led to undefined behavior. In 4.0, Component pathnames must be unique. That is a Component must be unique with respect to its peers. A Model named *model* cannot have multiple subcomponents with the name *toes* either as bodies or joints, because the pathname */model/toes* will not uniquely identify the Component. However, multiple *toes* bodies can be used as long as they are not subcomponents of the same Component. For example, a *device* Component with a *toes* Body will have no issues since this *toes* Body has a unique pathname, */model/device/toes*, which is unambiguous. One could also create a multi-legged model, where each leg is identical, with *hip* and *knee* joints and *upper* and *lower* bodies, but each being unique because each `Leg` Component that contains the leg subcomponents, is uniquely named like */model/leg1* and */model/leg4/* and thus all of their subcomponents are unique, e.g.: */model/leg1/knee* vs. */model/leg4/knee*.
- Component naming is more strictly enforced and names with spaces are no longer accepted. Spaces are only allowable as separators for `Output` or `Channel` names that satisfy a list `Input`. (PR #1955)
- The Actuator class has been renamed to ScalarActuator (and `Actuator_` has been renamed to `Actuator`) (PR #126).
  If you have subclassed from Actuator, you must now subclass from ScalarActuator.
- Methods like `Actuator::getForce` are renamed to use "Actuator" instead (e.g., `Actuator::getActuator`) (PR #209).
- Markers are now ModelComponents (PR #188). Code is included for conversion on serialization/de-serialization.
- MarkerSet::addMarker() was removed (PR #1898). Please use Model::addMarker() to add markers to your model.
- `Body::getMassCenter` now returns a `Vec3` instead of taking a `Vec3` reference as an argument (commit cb0697d98).
- The following virtual methods in ModelComponent have been moved:
  - connectToModel -> extendConnectToModel
  - addToSystem -> extendAddToSystem
  - initStateFromProperties -> extendInitStateFromProperties
  - setPropertiesFromState -> extendSetPropertiesFromState

  The original methods (without `extend`) still exist, but they are now non-virtual.
  To invoke `connectToModel` on an entire Model, you still call `Model::connectToModel`.
  This change has been made to make a distinction between the user interface and
  the Component developer (extension) interface. **IMPORTANT** The calls to
  `Super::addToSystem`, etc. in the implementation of these methods must now
  also use the `extend` variants. Otherwise, you will enter into an infinite recursion.
- OpenSim now makes substantial use of C++11 features; if you compile OpenSim, your compiler
  must support C++11. Also, any C++ project in which you use OpenSim must also be compiled with C++11.
- The following components have been upgraded to use Sockets to connect to
  other components they depend on (instead of string properties):
  - ContactGeometry (ContactSphere, ContactHalfSpace, ContactMesh)
- Many of the methods in ScaleTool have now been marked const.
- We created a new unified command line interface that will replace the
  single-tool command line executables (`scale`, `ik`, `id`, `rra`, `cmc`,
  etc.).
  - `scale -S setup.xml` -> `opensim run-tool setup.xml`.
  - `scale -PS` -> `opensim print-xml scale`
  - `scale -PropertyInfo ...` -> `opensim info ...`
  - `versionUpdate ...` -> `opensim update-file ...`
- The `CoordinateSet` property in `Joint` has been replaced with a `coordinates`
  list property and enumerations have been added for accessing the Coordinates
  owned by a Joint. Code like `myPlanarJoint.getCoordinateSet()[0]` now becomes
  `myPlanarJoint.getCoordinate(PlanarJoint::Coord::RotationZ)` (PRs #1116,
  #1210, and #1222).
- The `reverse` property in Joint can no longer be set by the user; Model uses
  SimTK::MultibodyGraphMaker to determine whether joints should be reversed when
  building the multibody system. The joint's transform and coordinates maintain
  a parent->child sense even if the joint has been reversed. For backwards
  compatibility, a joint's parent and child PhysicalFrames are swapped when
  opening a Model if the `reverse` element is set to `true`.
- The `MotionType` of a `Coordinate` is now fully determined by the Joint. The
  user cannot set the `MotionType` for a `Coordinate`. There are instances such
  as in the *leg6dof9musc* and *Rajagopal2015* models, where a `Coordinate` was
  assigned an incorrect type (e.g. when a coordinate of a `CustomJoint` is not a
  measure of a Cartesian angle). In 4.0, the coordinate is correctly marked as
  `Coupled` since a function couples the coordinate value to the angular
  displacement of the patella in Cartesian space. **NOTE**, this causes issues
  (e.g.  opensim-org/opensim-gui#617, #2088) when using kinematics files
  generated in 3.3 (or earlier) where `Rotational` coordinates have been
  converted to degrees. Because OpenSim 4.0 does not recognize the coordinate's
  `MotionType` to be `Rotational` it will not convert it back to radians
  internally. For motion files generated prior to 4.0 where the file has
  `inDegrees=yes`, please use the following conversion utility:
  `updatePre40KinematicsFilesFor40MotionType()`. When loading a pre-4.0 model,
  OpenSim will warn users of any changes in `MotionType` when updating an
   existing model to OpenSim 4.0.
- `Manager::integrate(SimTK::State&)` has been removed and replaced by
  `Manager::integrate(double)`. You must also now call
  `Manager::initialize(SimTK::State&)` before integrating or pass the
  initialization state into a convenience constructor. Here is a
   before-after example (see the documentation in the `Manager` class
   for more details):
  - Before:
    - Manager manager(model);
    - manager.setInitialTime(0.0);
    - manager.setFinalTime(1.0);
    - manager.integrate(state);
  - After:
    - Manager manager(model);
    - state.setTime(0.0);
    - manager.initialize(state);
    - manager.integrate(1.0);
  - After (using a convenience constructor):
    - state.setTime(0.0);
    - Manager manager(model, state);
    - manager.integrate(1.0);
- `Manager::setIntegrator(SimTK::Integrator)` has been removed and replaced by
  `Manager::setIntegratorMethod(IntegratorMethod)` which uses an enum and can
  be used by the MATLAB/Python interface. See the method's documentation for
  examples. Integrator settings are now handled by the Manager through the
  following new functions:
  - setIntegratorAccuracy(double)
  - setIntegratorMinimumStepSize(double)
  - setIntegratorMaximumStepSize(double)
  - setIntegratorInternalStepLimit(int)
- `Muscle::equilibrate(SimTK::State&)` has been removed from the Muscle interface in order to reduce the number and variety of muscle equilibrium methods. `Actuator::computeEquilibrium(SimTK::State&)` is overridden by Muscle and invokes pure virtual `Muscle::computeInitialFiberEquilibrium(SimTK::State&)`.
- `Millard2012EquilibriumMuscle::computeFiberEquilibriumAtZeroVelocity(SimTK::State&)` and `computeInitialFiberEquilibrium(SimTK::State&)` were combined into a single method:
`Millard2012EquilibriumMuscle::computeFiberEquilibrium(SimTK::State&, bool useZeroVelocity)`
where fiber-velocity can be estimated from the state or assumed to be zero if the flag is *true*.
- `Millard2012EquilibriumMuscle::computeInitialFiberEquilibrium(SimTK::State&)` invokes `computeFiberEquilibrium()` with `useZeroVelocity = true` to maintain its previous behavior.
- `Model::replaceMarkerSet()` was removed. (PR #1938) Please use `Model::updMarkerSet()` to edit the model's MarkerSet instead.
- The argument list for `Model::scale()` was changed: the `finalMass` and
  `preserveMassDist` arguments were swapped and the `preserveMassDist` argument
  is no longer optional. The default argument for `preserveMassDist` in OpenSim
  3.3 was `false`. (PR #1994)
- A GeometryPath without PathPoints is considered invalid, since it does not
represent a physical system. You must specify PathPoints to define a valid
GeometryPath for a Muscle, Ligament, PathSpring, etc... that is added to a
Model. (PR #1948)
  - Before (no longer valid):
    ```cpp
    Model model;
    Thelen2003Muscle* muscle = new Thelen2003Muscle("muscle", ...);
    // GeometryPath throws: "A valid path requires at least two PathPoints."
    model.addForce(muscle);
    ```
  - After (now required):
    ```cpp
    Model model;
    Thelen2003Muscle* muscle = new Thelen2003Muscle("muscle", ...);
    // require at least two path points to have a valid muscle GeometryPath
    muscle->addNewPathPoint("p1", ...);
    muscle->addNewPathPoint("p2", ...);
    model.addForce(muscle);
    ```
- The JointReaction analysis interface has changed in a few ways:
  - "express_in_frame" now takes a `Frame` name. "child" and "parent" keywords are also still accepted, provided that no Frame is named "child" or "parent"
  - If the number of elements in "apply_on_bodies" or "express_in_frame" is neither of length 1 or the same length as indicated by "joint_names", an exception is thrown. This was previously a warning.
- Updated wrapping properties


Composing a Component from other components
-------------------------------------------
Component now maintains a list property of *components* which it owns. You add
a (sub) Component to a *parent* Component by calling `addComponent` and passing
a heap allocated (`new Component`) to the parent which you want to take
ownership of the new subcomponent. Ownership determines how the subcomponent is serialized
(appears within the parent) and the order in which of Component interface methods (above)
are propagated to the subcomponent. Access to contained components is provided through
`getComponent<C>(path)` or `getComponentList<C>` where `C` is any Component type (default
is `Component` to get all subcomponents). These methods always traverse down into
a Component's list of components.  All subcomponents that are properties of (and thus owned by)
a parent Component are accessible this way. The Model's typed %Sets and `add####()` methods
are no longer necessary to compose a Model, since any Component can now be composed of
components. `Model` still supports `addd####()` methods and de/serialization of Sets,
but components added via `addComponent` are NOT included in the Sets but contained
in the Component's *components* property list. Details in PR#1014. **Note**, it is now
strictly required that immediate subcomponents have unique names. For example, a Model cannot contain two bodies in its `BodySet` named *tibia* or a Body and a Joint named *toes*, since it is ambiguous as to which *tibia* `Body` or *toes* `Component` is being referenced.

Bug Fixes
---------
- Fixed a typo in one of the method names for AbstractTool verifyUniqueComulnLabels -> verifyUniqueColumnLabels (PR #130)
- Fixed bug where Body VisibleObject was not serialized when writing a model to XML (PR #139)
- Fixed memory leaks in AssemblySolver and using Simtk::XML (PR #176)
- Fixed model mass scaling. When 'preserve mass distribution' is unchecked (GUI) the input mass was previously not respected and the resulting scaled model mass does not equal the input mass. The modelscaler() now alters the body masses and inertias to match the input mass. (PR #230)
- Fixed a bug in the equilibrium solution of Millard and Thelen muscles, where the initial activation and fiber-length values (for solving for equilibrium) were always coming from the default values. This was unnecessary, because unless specified otherwise, the state automatically contains the default values. This fixes an issue where initial states activations from a file were not respected by the Forward Tool and instead, the initial activations would revert to the model defaults. (PR #272)
- Fixed a bug where MuscleAnalysis was producing empty moment arm files. We now avoid creating empty Moment and MomentArm storage files when `_computeMoments` is False. (PR #324)
- Fixed bug causing the muscle equilibrium solve routine in both Thelen2003Muscle and Millard2012EquilibriumMuscle to fail to converge and erroneously return the minimum fiber length. The fix added a proper reduction in step-size when errors increase and limiting the fiber-length to its minimum. (PR #1728)
- Fixed a bug where Models with Bodies and Joints (and other component types) with the same name were loaded without error. Duplicately named Bodies were simply being ignored and only the first Body of that name in the BodySet was being used, for example, to connect a Body to its parent via its Joint, or to affix path points to its respective Body. Now, duplicate names are flagged and renamed so they are uniquely identified. (PR #1887)
- Fixed bug and speed issue with `model.setStateVariableValues()` caused by enforcing constraints after each coordinate value was being set (PR #1911). Removing the automatic enforcement of constraints makes setting all state values much faster, but also requires calling `model.assemble()` afterwards. Enforcing constraints after setting each coordinate value individually was also incorrect, since it neglected the effect of other coordinate changes have on the current coordinate. All coordinate values must be set before enforcing constraints.
- Fixed a bug that resulted in incorrect Ligament resting lengths after scaling.
  (PR #1994)

New Classes
-----------
- Added a BodyActuator component, which applies a spatial force on a specified Point of a Body (PR #126)
- Created Frame, PhysicalFrame, OffsetFrame, PhysicalOffsetFrame, Station and Marker ModelComponents (PR #188, PR #325, PR #339). Marker did not previously comply with the Model Component interface.
- A Body is a PhysicalFrame
- Connections to Bodies upgraded to PhysicalFrames and locations on these frames are now represented by PhysicalOffsetFrame (PR #370)
- Joints were refactored so that the base Joint manages the parent and child frame connections, including the definition of local PhysicalOffsetFrames to handle offsets defined as separate location and orientation properties. (PR #589)  
- The WeldConstraint and BushingForces (BushingForce, CoupledBushingForce, FunctionBasedBushingForce, and ExpressionBasedBushingForce) were similarly unified (like Joints) to handle the two Frames that these classes require to operate. A LinkTwoFrames intermediate class was introduced to house the common operations. Convenience constructors for WeldConstraint and BushingFrames were affected and now require the name of the Component as the first argument. (PR #649)
- The new StatesTrajectory class allows users to load an exact representation of previously-computed states from a file. (PR #730)
- Added Point as a new base class for all points, which include: Station, Marker, and PathPoints

- Added OutputReporter as an Analysis so that users can use the existing AnalyzeTool and ForwardTool to extract Output values of interest, without modifications to the GUI. (PR #1991)


Removed Classes
---------------
The following classes are no longer supported in OpenSim and are removed in OpenSim 4.0.
- Muscle class `ContDerivMuscle_Depredated`.

MATLAB and Python interfaces
----------------------------
- The SimbodyMatterSubsystem class--which provides operators related to the mass
matrix, Jacobians, inverse dynamics, etc.--is now accessible in MATLAB and
Python (PR #930).
- Changed wrapping of `SimTK::Array_<OpenSim::CoordinateReference>` from `ArrayCoordinateReference` to `SimTKArrayCoordinateReference` for consistency with other classes. (PR #1842)

MATLAB interface
----------------
- The configureOpenSim.m function should no longer require administrator
  privileges for most users, and gives more verbose output to assist with
  troubleshooting.
- New MATLAB examples were added: Hopper-Device and Knee-Reflex.

Python interface
----------------
- Improved error handling. Now, OpenSim's error messages show up as exceptions
in Python.
- The Python bindings can now be built for Python 3 (as well as Python 2).

Other Changes
-------------
- Support for compiling the source code with Microsoft Visual Studio 2017.
- There is now a formal CMake mechanism for using OpenSim in your own C++
  project. See cmake/SampleCMakeLists.txt. (PR #187)
- Substantial cleanup of the internal CMake scripts.
- Lepton was upgraded to the latest version (PR #349)
- Made Object::print a const member function (PR #191)
- Improved the testOptimization/OptimizationExample to reduce the runtime (PR #416)
- InverseKinematics tool outputs marker error .sto file if report error flag is true.
- Marker location file output name in IK changed to reflect trial name for batch processing.
- Created a method `ScaleTool::run()`, making it easier to run the Scale Tool
programmatically in MATLAB or python.
- Thelen2003Muscle, Millard2012EquilibriumMuscle, and
  Millard2012AccelerationMuscle now throw an exception if the force equilibrium
  calculation fails to converge (PR #1201).
- Thelen2003Muscle and Millard2012EquilibriumMuscle no longer clamp excitations (i.e. controls)
  internally. If controls are out of bounds an Exception is thrown. Also, the
  `min_control` property now defaults to the `minimum_activation`. It is the
  responsibility of the controller (or solver) to provide controls that are
  within the valid ranges defined by the Actuators and that includes the
  specific bounds of Muscle models. (PR #1548)
- The `buildinfo.txt` file, which contains the name of the compiler used to
  compile OpenSim and related information, is now named `OpenSim_buildinfo.txt`
  and may be installed in a different location.
- macOS and Linux users should no longer need to set `LD_LIBRARY_PATH` or
  `DYLD_LIBRARY_PATH` to use OpenSim libraries.
- The `scale()` method was removed from the `SimbodyEngine` class (the contents
  were moved into `Model::scale()`). (PR #1994)
- Any class derived from ModelComponent can now add its own implementation of
  `extendPreScale()`, `extendScale()`, and/or `extendPostScale()` to control how
  its properties are updated during scaling. (PR #1994)
- The source code for the "From the Ground Up: Building a Passive Dynamic
  Walker Example" was added to this repository.
- OpenSim no longer looks for the simbody-visualizer using the environment
  variable `OPENSIM_HOME`. OpenSim uses `PATH` instead.
- The Thelen2003Muscle now depend on separate components for modeling pennation,
  and activation dynamics.

Documentation
-------------
- Improved Doxygen layout and fixed several bugs and warnings (various)
- All mentions of SimTK/Simbody classes in OpenSim's Doxygen now provide links directly to SimTK/Simbody's doxygen.
- Added a detailed README.md wtith build instructions, as well as guides to contributing and developing (CONTRIBUTING.md).
- Included GIFs in Doxygen for several commonly used Joint types<|MERGE_RESOLUTION|>--- conflicted
+++ resolved
@@ -30,15 +30,11 @@
 - Fixed `CMC_TaskSet` memory leak whenever it is copied (#3457)
 - Added `SIMBODY_EXTRA_CMAKE_ARGS` to `dependencies/CMakeLists.txt`, which lets integrators customize Simbody via the OpenSim superbuild (#3455)
 - Fixed out-of-bounds memory access in testAssemblySolver (#3460)
-<<<<<<< HEAD
-- Fixed segfault that can occur when building models with unusual joint topologies (it now
-  throws an `OpenSim::Exception` instead, #3299)
-=======
 - The property, input, output, and socket macros (e.g. OpenSim_DECLARE_PROPERTY) can now be used outside of the OpenSim namespace
   and no longer require a `using namespace OpenSim;` declaration in order to work (#3468)
 - Fixed runtime segfault that can occur when trying to use a `WrapObject` that is not a child of a `PhysicalFrame` (#3465)
 - Fixed issues #3083 #2575 where analog data is not pulled out from c3d files, a a new function getAnalogDataTable() has been added to the C3DFileAdapter
->>>>>>> ebeaa7ab
+- Fixed segfault that can occur when building models with unusual joint topologies (it now throws an `OpenSim::Exception` instead, #3299)
 
 
 v4.4
