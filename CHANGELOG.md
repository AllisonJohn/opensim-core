This document lists the changes to `opensim-core` that are
introduced with each new version, starting with version 4.0. When possible, we provide the
GitHub issues or pull requests that
are related to the items below. If there is no issue or pull
request related to the change, then we may provide the commit.

This is not a comprehensive list of changes but rather a hand-curated collection of the more notable ones. For a comprehensive history, see the [OpenSim Core GitHub repo](https://github.com/opensim-org/opensim-core).

v4.5
======
- IMU::calcGyroscopeSignal() now reports angular velocities in the IMU frame.
- Update `report.py` to set specific colors for plotted trajectories
- Made `Component::getSocketNames` a `const` member method (previously: non-const)
- Added `ModOpReplaceMusclesWithPathActuators` to the list of available model operators in `ModelOperators.h`
- Modifed the swig interface files to make OpenSim::PathPointSet adopt new PathPoints inserted into it. (Issue #3276)
- Remove references to obsoleted dependency BTK, use ezc3d exclusively.
- Fixed an issue with IPOPT libraries when building OpenSim with `OPENSIM_WITH_CASADI = ON` but `OPENSIM_WITH_TROPTER = OFF` (Issue #3267).
- Removed all references to deprecated environment variable `OPENSIM_HOME`.
- Fix issue where templatized Property classes are not available to Objects defined in plugins.
- Minimum supported version for Java is now 1.8 in the cmake files (Issue #3215).
- Fix CSV file adapter hanging on csv files that are missing end-header (issue #2432).
- Improve documentation for MotionType to serve scripting users (Issue #3324).
- Drop support for 32-bit Matlab in build system since Matlab stopped providing 32-bit distributions (issue #3373).
- Hotfixed body inertia not being updated after changing the 'inertia' property of a body (Issue #3395).
- Fixed segfault that can occur when working with OpenSim::Models that are initialized from invalid XML (osim) data (#3409)
- Deduplicated `SmoothSegmentedFunction` data when constructing the muscle curves (#3442).
- Added `OpenSim::AbstractSocket::canConnectTo(Object const&) const`, for faster socket connectivity checks (#3451)
- Fixed the `CoordinateCouplerConstraint` bug preventing functions with multiple independent coordinates (#3435)
- Removed memory leak tests from `testInitState` and `testComponents`, because external analyzers (e.g. libASAN) are better-suited to this (#3459)
- Fixed `CMC_TaskSet` memory leak whenever it is copied (#3457)
- Added `SIMBODY_EXTRA_CMAKE_ARGS` to `dependencies/CMakeLists.txt`, which lets integrators customize Simbody via the OpenSim superbuild (#3455)
- Fixed out-of-bounds memory access in testAssemblySolver (#3460)
- The property, input, output, and socket macros (e.g. OpenSim_DECLARE_PROPERTY) can now be used outside of the OpenSim namespace
  and no longer require a `using namespace OpenSim;` declaration in order to work (#3468)
- Fixed runtime segfault that can occur when trying to use a `WrapObject` that is not a child of a `PhysicalFrame` (#3465)
- Fixed issues #3083 #2575 where analog data is not pulled out from c3d files, a a new function getAnalogDataTable() has been added to the C3DFileAdapter
- Fixed segfault that can occur when building models with unusual joint topologies (it now throws an `OpenSim::Exception` instead, #3299)
<<<<<<< HEAD
- Changed control points in `SegmentedQuinticBezierToolkit` to be of `SimTK::Vec6` type instead of `SimTK::Vector` (#3481).
=======
- Add `calcMomentum`, `calcAngularMomentum`, `calcLinearMomentum`, and associated `Output`s to `Model` (#3474)
>>>>>>> 7efd9460


v4.4
====
- Updated ezc3d to version 1.5.0 which better manages the events defined in a c3d file.
- Fixed an issue that could happen sometimes with ScaleTool where loading the model file or marker set file could fail if the file was given as an absolute path (Issue #3109, PR #3110)
- Fixed an issue with SWIG with `OpenSim::Body::getRotationInGround()` where it would return an object without the correct `SimTK::Rotation` methods.
- Fixed OpenSim::Arrow start_point property being ignored
- Fixed objects being set as not up to date with their properties by finalizeFromProperties
- Throw exception if body masses are either NaN or -ve (Issue #3130)
- Fixed issue #3176 where McKibbenActuator is not registered and can't be serialized to XML files
- Fixed issue #3191 where CustomJoint coordinates ordering in model files affects coordinate definitions.
- Fixed issue #3220 Memory leak running InverseKinematicsTool repeatedly and using Kinematics analysis.


v4.3
====
- Introduced IMU component that models a typical Inertial Measurement Unit (IMU) with corresponding outputs for orientation, accelerometer, and gyroscope signals. 
- Introduced IMUDataReporter (analysis) to record signals from IMU components placed on models.
- Fixed a bug with Actuation analysis that would lead to extra columns in the output when an actuator is disabled (Issue #2977).
- Fix issue where including path in output file name caused output to not be written without warning, now warning is given and file is written (Issue #3042).
- Fix copy-paste bug in reporting orientation errors (Issue #2893, fixed by Henrik-Norgren). 
- Upgrade bindings to use SWIG version 4.0 (allowing doxygen comments to carry over to Java/Python files).
- Added createSyntheticIMUAccelerationSignals() to SimulationUtilities to generate "synthetic" IMU accelerations based on passed in state trajectory.
- Fixed incorrect header information in BodyKinematics file output
- Fixed bug applying non-uniform scaling to inertia matrix of a Body due to using local vaiable of type SysMat33 (Issue #2871).
- Default build to python 3.8 and numpy 1.20 (special instructions for using python 3.8+ on windows at https://simtk-confluence.stanford.edu/display/OpenSim/Scripting+in+Python)

v4.2
====
- Fixed a bug with InverseDynamicsTool/InverseDynamicsSolver to account for cases where a model has extra slots in its `State`'s "q" (PR #2971)
- Added Bhargava2004SmoothedMuscleMetabolics, a smoothed version of the Bhargava metabolics model designed for gradient-based optimization (i.e., Moco).
- Fixed a bug in Millard2012EquilibriumMuscle::extendFinalizeFromProperties(): the end point slopes on the inverse force velocity curves are constrained to yield a valid curve. A warning is noted in the log if the slopes are small enough that numerical integration might be slow.
- Added logging to Millard2012EquilibriumMuscle::extendFinalizeFromProperties(): whenever an internal setting is changed automatically these changes are noted in the log. To avoid seeing these messages, update the corresponding properties in the .osim file to the values noted in the log message.
- Introduced new logging system based on spdlog https://github.com/gabime/spdlog.git. The transition should be transparent to end users with default settings except that the name of the log file is now opensim.log. Main features are:
  - The ability to customize error level for reporting (in increasing level of verbosity): Off, Critical, Error, Warn, Info, Debug, Trace 
  - The ability to start logging to a specified file on the fly.
  - Log file messages are time stamped and the format can be changed by users
  - More details and additional functionality is described in the Developer's Guide, and Doxygen pages of OpenSim::Logger class.
- Add the ActivationCoordinateActuator component, which is a CoordinateActuator with simple activation dynamics (PR #2699).
- Easily convert Matlab matrices and Python NumPy arrays to and from OpenSim Vectors and Matrices. See Matlab example matrixConversions.m and Python example numpy_conversions.py.
- Users have more control over which messages are logged. Messages are now logged to opensim.log instead of out.log and err.log. Users can control logging levels via `Logger::setLevel()`.
- Fix a segfault that occurs when using OpenSim's Python Package with Anaconda's Python on a Mac.
- Expose PropertyHelper class to python bindings to allow editing of objects using the properties interface (useful for editing objects defined in plugins) in python (consistent with Java/Matlab).
- Whitespace is trimmed when reading table metadata for STO, MOT, and CSV files.
- Introduce utilities for creating SimTK::Vectors, linear interpolation, updating table column labels from v3.3 to v4.0 syntax, solving for a function's root using bisection (OpenSim/Common/CommonUtilities.h) ([PR #2808](https://github.com/opensim-org/opensim-core/pull/2808)).
- Introduce utilities for querying, filtering, and resampling TimeSeriesTables (OpenSim/Common/TableUtilities.h) ([PR #2808](https://github.com/opensim-org/opensim-core/pull/2808)).
- StatesTrajectories can now be created from a TimeSeriesTable of states.
- Minor performance improvements (5-10 %) for controller-heavy models (PR #2806)
- `Controller::isEnabled` will now only return whether the particular controller is enabled
  - Previously, it would return `false` if its parent `Model`'s `Model::getAllControllersEnabled` returned `false`
  - The previous behavior would mean that `Controller::setEnabled(true); return Controller::isEnabled();` could return `false`
- When building from source, CMake now outputs more detailed information about dependencies.
- The new Matlab examplePointMass.m shows how to build and simulate a point-mass model.
- Fix OpenSense calibration algorithm to handle models facing an arbitrary direction. The calibration algorithm now aligns one axis of the provided Orientation Sensor data with the x-axis of the base segment (e.g. pelvis) of the model in default pose.
- For PrescribedController, the controls_file column labels can now be absolute paths to actuators (previously, the column labels were required to be actuator names).
- Fixed a critical bug in Induced Accelerations Analysis which prevents analysis to run when external forces are present ([PR #2847](https://github.com/opensim-org/opensim-core/pull/2808)).
- For PrescribedController, the controls_file column labels can now be absolute paths to actuators (previously, the column labels were required to be actuator names).
- CMCTool now supports the setSolveForEquilibrium() method inherited by AbstractTool, which allows users to disable a call to Model::equilibrateMuscles() when running CMC. This setting is true by default, so the default behavior remains the same.
- The Matlab utility osimTableToStruct() now handles column labels that start with a non-letter character by prepending 'a_' instead of 'unlabeled'.
- Removed `Path` abstract base class (PR #2844)
  - Unused by OpenSim and related projects
- Improved the performance of `ComponentPath` (PR #2844)
  - This improves the performance of component-heavy models by ~5-10 %
  - The behavior and interface of `ComponentPath` should remain the same
- The new Matlab CustomStaticOptimization.m guides the user to build their own custom static optimization code. 
- Dropped support for separate Kinematics for application of External Loads. ([PR #2770] (https://github.com/opensim-org/opensim-core/pull/2770)). 
- Refactored InverseKinematicsSolver to allow for adding (live) Orientation data to track, introduced BufferedOrientationsReference to queue data (PR #2855)
- `opensim.log` will only be created/opened when the first message is logged to it (PR #2880):
  - Previously, `opensim.log` would always be created, even if nothing was logged
- Added a CMake option, `OPENSIM_DISABLE_LOG_FILE` (PR #2880):
  - When set, disables `opensim.log` from being used by the logger by default when the first message is written to the log
  - Log messages are still written to the standard output/error streams
  - Previously, `opensim.log` would always be created - even if nothing was written to it (fixed above)
  - Setting `OPENSIM_DISABLE_LOG_FILE` only disables the automatic creation of `opensim.log`. File logging can still be manually be enabled by calling `Logger::addFileSink()`
  - This flag is `OFF` by default. So standard builds will still observe the existing behavior (`opensim.log` is created).
- Fix bug in visualization of EllipsoidJoint that was not attaching to the correct frame ([PR #2887] (https://github.com/opensim-org/opensim-core/pull/2887))
- Fix bug in error reporting of sensor tracking (PR #2893)
- Throw an exception rather than log an error message when an unrecognized type is encountered in xml/osim files (PR #2914)
- Added ScapulothoracicJoint as a builtin Joint type instead of a plugin (PRs #2877 and #2932)

v4.1
====
- Added `OrientationsReference` as the frame orientation analog to the location of experimental markers. Enables experimentally measured orientations from wearable sensors (e.g. from IMUs) to be tracked by reference frames in the model. A correspondence between the experimental (IMU frame) orientation column label and that of the virtual frame on the `Model` is expected. The `InverseKinematicsSolver` was extended to simultaneously track the `OrientationsReference` if provided. (PR #2412)
- Removed the undocumented `bool dumpName` argument from `Object::dump()` and made the method `const` so it can be safely called on `const` objects. (PR #2412)
- `MarkersReference` convenience constructors were updated to take a const reference to a `MarkerWeightSet` as its second argument. If a `Set` is not empty, then only the markers listed are used as reference signals. That means `InverseKinematicsTool` no longer tracks all experimental markers even those not in the `MarkerWeightSet`. One can quickly track all experimental markers (that have a corresponding model marker) by simply providing an empty `Set`, in which case all markers are assigned the default weight (typically 1.0).
- Model files from very old versions (pre 1.8.1) are not supported, an exception is thrown rather than fail quietly (issue #2395).
- Initializing a Component from an existing Component with correct socket connectees yields invalid paths (issue #2418).
- Reading DataTables from files has been simplified. Reading one table from a file typically uses the Table constructor except when the data-source/file contains multiple tables. (In these cases e.g. C3D files, use C3DFileAdapter.read method, then use functions in C3DFileAdapter to get the individual TimeSeriesTable(s)). Writing tables to files has not changed.
- Exposed convertMillimeters2Meters() in osimC3D.m. This function converts COP and moment data from mm to m and now must be invoked prior to writing force data to file. Previously, this was automatically performed during writing forces to file. 
- Methods that operate on SimTK::Vec<n> are now available through Java/Matlab and python bindings to add/subtract/divide/multiply vec<n> contents with a scalar (PR #2558)
- The new Stopwatch class allows C++ API users to easily measure the runtime of their code.
- If finalizeConnections() method was not called on a model after making changes and before printing, an exception is thrown to avoid creating corrupt model files quietly (PR #2529)
- Updated the docopt.cpp dependency so that OpenSim can be compiled with Visual C++ from Visual Studio 2019.
- Added `Blankevoort1991Ligament` force component which represents ligament fibers as non-linear path springs. The force-strain curve has a quadratic toe region at low strains and a linear stiffness region at high strains. (PR #2632)  
- Updated Simbody to 3.7 to fix an issue with the simbody-visualizer on macOS 10.15 Catalina.
- On Mac and Linux, we include a shell script opensim-install-command-line.sh to make OpenSim's command-line tools easily accessible.
- Added the compliant SmoothSphereHalfSpaceForce component, for use with direct collocation and Moco.
 

Converting from v4.0 to v4.1
----------------------------
- The `OpenSim::Array` constructor is now marked explicit, which prevents
  accidental implicit conversion to `Array`. If you relied on this implicit
  conversion, you will need to update your code to use the constructor
  explicitly.

Bug Fixes
---------
- Fixed bug in osimTable2Struct.m for renaming unlabelled markers (PR #2491)
- Fixed bug that resulted in an exception when reading C3D files without forces. Now, if the C3D doesn't contain markers or forces, an empty table will be returned (PR #2421) 
- Fix bug that resulted in activations and forces reported for Actuators that are disabled during StaticOptimization (issue #2438) Disabled actuators are now ignored in StaticOptimization.
- OpenSim no longer supports model file formats predating version 1.8.1 (PR #2498)
- FunctionBasedBushingForce now applies damping if specified (it was incorrectly ignored in 4.0) issue #2512
- TRCFileAdapter.write() uses the number of columns and rows in the supplied dataTable to set the "NumMarkers" and "NumRows" Metadata in the output file. Users won't have to set this metadata string manually.  #2510

Documentation
-------------


Other Changes
-------------
- Performance of reading large data files has been significantly improved. A 50MB .sto file would take 10-11 min to read now takes 2-3 seconds. (PR #2399)
- Added Matlab example script of plotting the Force-length properties of muscles in a models; creating an Actuator file from a model; 
building and simulating a simple arm model;  using OutputReporters to record and write marker location and coordinate values to file.
- Added Python example that demonstrates how to run an optimization using the cma package and how to avoid an expensive call to `initSystem()` within the objective function. (PR #2604)
- OpenSim 4.1 ships with Python3 bindings as default. It is still possible to create bindings for Python2 if desired by setting CMake variable OPENSIM_PYTHON_VERSION to 2
- For CMake, the option OPENSIM_COPY_DEPENDENCIES option is now an advanced option, and a warning is provided if this option is off but wrapping is turned on.

v4.0
====

Converting from v3.x to v4.0
-----------------------------
- A significant difference between v3.3 and 4.0 is the naming of dependencies. Unique names were not enforced in 3.3, which led to undefined behavior. In 4.0, Component pathnames must be unique. That is a Component must be unique with respect to its peers. A Model named *model* cannot have multiple subcomponents with the name *toes* either as bodies or joints, because the pathname */model/toes* will not uniquely identify the Component. However, multiple *toes* bodies can be used as long as they are not subcomponents of the same Component. For example, a *device* Component with a *toes* Body will have no issues since this *toes* Body has a unique pathname, */model/device/toes*, which is unambiguous. One could also create a multi-legged model, where each leg is identical, with *hip* and *knee* joints and *upper* and *lower* bodies, but each being unique because each `Leg` Component that contains the leg subcomponents, is uniquely named like */model/leg1* and */model/leg4/* and thus all of their subcomponents are unique, e.g.: */model/leg1/knee* vs. */model/leg4/knee*.
- Component naming is more strictly enforced and names with spaces are no longer accepted. Spaces are only allowable as separators for `Output` or `Channel` names that satisfy a list `Input`. (PR #1955)
- The Actuator class has been renamed to ScalarActuator (and `Actuator_` has been renamed to `Actuator`) (PR #126).
  If you have subclassed from Actuator, you must now subclass from ScalarActuator.
- Methods like `Actuator::getForce` are renamed to use "Actuator" instead (e.g., `Actuator::getActuator`) (PR #209).
- Markers are now ModelComponents (PR #188). Code is included for conversion on serialization/de-serialization.
- MarkerSet::addMarker() was removed (PR #1898). Please use Model::addMarker() to add markers to your model.
- `Body::getMassCenter` now returns a `Vec3` instead of taking a `Vec3` reference as an argument (commit cb0697d98).
- The following virtual methods in ModelComponent have been moved:
  - connectToModel -> extendConnectToModel
  - addToSystem -> extendAddToSystem
  - initStateFromProperties -> extendInitStateFromProperties
  - setPropertiesFromState -> extendSetPropertiesFromState

  The original methods (without `extend`) still exist, but they are now non-virtual.
  To invoke `connectToModel` on an entire Model, you still call `Model::connectToModel`.
  This change has been made to make a distinction between the user interface and
  the Component developer (extension) interface. **IMPORTANT** The calls to
  `Super::addToSystem`, etc. in the implementation of these methods must now
  also use the `extend` variants. Otherwise, you will enter into an infinite recursion.
- OpenSim now makes substantial use of C++11 features; if you compile OpenSim, your compiler
  must support C++11. Also, any C++ project in which you use OpenSim must also be compiled with C++11.
- The following components have been upgraded to use Sockets to connect to
  other components they depend on (instead of string properties):
  - ContactGeometry (ContactSphere, ContactHalfSpace, ContactMesh)
- Many of the methods in ScaleTool have now been marked const.
- We created a new unified command line interface that will replace the
  single-tool command line executables (`scale`, `ik`, `id`, `rra`, `cmc`,
  etc.).
  - `scale -S setup.xml` -> `opensim run-tool setup.xml`.
  - `scale -PS` -> `opensim print-xml scale`
  - `scale -PropertyInfo ...` -> `opensim info ...`
  - `versionUpdate ...` -> `opensim update-file ...`
- The `CoordinateSet` property in `Joint` has been replaced with a `coordinates`
  list property and enumerations have been added for accessing the Coordinates
  owned by a Joint. Code like `myPlanarJoint.getCoordinateSet()[0]` now becomes
  `myPlanarJoint.getCoordinate(PlanarJoint::Coord::RotationZ)` (PRs #1116,
  #1210, and #1222).
- The `reverse` property in Joint can no longer be set by the user; Model uses
  SimTK::MultibodyGraphMaker to determine whether joints should be reversed when
  building the multibody system. The joint's transform and coordinates maintain
  a parent->child sense even if the joint has been reversed. For backwards
  compatibility, a joint's parent and child PhysicalFrames are swapped when
  opening a Model if the `reverse` element is set to `true`.
- The `MotionType` of a `Coordinate` is now fully determined by the Joint. The
  user cannot set the `MotionType` for a `Coordinate`. There are instances such
  as in the *leg6dof9musc* and *Rajagopal2015* models, where a `Coordinate` was
  assigned an incorrect type (e.g. when a coordinate of a `CustomJoint` is not a
  measure of a Cartesian angle). In 4.0, the coordinate is correctly marked as
  `Coupled` since a function couples the coordinate value to the angular
  displacement of the patella in Cartesian space. **NOTE**, this causes issues
  (e.g.  opensim-org/opensim-gui#617, #2088) when using kinematics files
  generated in 3.3 (or earlier) where `Rotational` coordinates have been
  converted to degrees. Because OpenSim 4.0 does not recognize the coordinate's
  `MotionType` to be `Rotational` it will not convert it back to radians
  internally. For motion files generated prior to 4.0 where the file has
  `inDegrees=yes`, please use the following conversion utility:
  `updatePre40KinematicsFilesFor40MotionType()`. When loading a pre-4.0 model,
  OpenSim will warn users of any changes in `MotionType` when updating an
   existing model to OpenSim 4.0.
- `Manager::integrate(SimTK::State&)` has been removed and replaced by
  `Manager::integrate(double)`. You must also now call
  `Manager::initialize(SimTK::State&)` before integrating or pass the
  initialization state into a convenience constructor. Here is a
   before-after example (see the documentation in the `Manager` class
   for more details):
  - Before:
    - Manager manager(model);
    - manager.setInitialTime(0.0);
    - manager.setFinalTime(1.0);
    - manager.integrate(state);
  - After:
    - Manager manager(model);
    - state.setTime(0.0);
    - manager.initialize(state);
    - manager.integrate(1.0);
  - After (using a convenience constructor):
    - state.setTime(0.0);
    - Manager manager(model, state);
    - manager.integrate(1.0);
- `Manager::setIntegrator(SimTK::Integrator)` has been removed and replaced by
  `Manager::setIntegratorMethod(IntegratorMethod)` which uses an enum and can
  be used by the MATLAB/Python interface. See the method's documentation for
  examples. Integrator settings are now handled by the Manager through the
  following new functions:
  - setIntegratorAccuracy(double)
  - setIntegratorMinimumStepSize(double)
  - setIntegratorMaximumStepSize(double)
  - setIntegratorInternalStepLimit(int)
- `Muscle::equilibrate(SimTK::State&)` has been removed from the Muscle interface in order to reduce the number and variety of muscle equilibrium methods. `Actuator::computeEquilibrium(SimTK::State&)` is overridden by Muscle and invokes pure virtual `Muscle::computeInitialFiberEquilibrium(SimTK::State&)`.
- `Millard2012EquilibriumMuscle::computeFiberEquilibriumAtZeroVelocity(SimTK::State&)` and `computeInitialFiberEquilibrium(SimTK::State&)` were combined into a single method:
`Millard2012EquilibriumMuscle::computeFiberEquilibrium(SimTK::State&, bool useZeroVelocity)`
where fiber-velocity can be estimated from the state or assumed to be zero if the flag is *true*.
- `Millard2012EquilibriumMuscle::computeInitialFiberEquilibrium(SimTK::State&)` invokes `computeFiberEquilibrium()` with `useZeroVelocity = true` to maintain its previous behavior.
- `Model::replaceMarkerSet()` was removed. (PR #1938) Please use `Model::updMarkerSet()` to edit the model's MarkerSet instead.
- The argument list for `Model::scale()` was changed: the `finalMass` and
  `preserveMassDist` arguments were swapped and the `preserveMassDist` argument
  is no longer optional. The default argument for `preserveMassDist` in OpenSim
  3.3 was `false`. (PR #1994)
- A GeometryPath without PathPoints is considered invalid, since it does not
represent a physical system. You must specify PathPoints to define a valid
GeometryPath for a Muscle, Ligament, PathSpring, etc... that is added to a
Model. (PR #1948)
  - Before (no longer valid):
    ```cpp
    Model model;
    Thelen2003Muscle* muscle = new Thelen2003Muscle("muscle", ...);
    // GeometryPath throws: "A valid path requires at least two PathPoints."
    model.addForce(muscle);
    ```
  - After (now required):
    ```cpp
    Model model;
    Thelen2003Muscle* muscle = new Thelen2003Muscle("muscle", ...);
    // require at least two path points to have a valid muscle GeometryPath
    muscle->addNewPathPoint("p1", ...);
    muscle->addNewPathPoint("p2", ...);
    model.addForce(muscle);
    ```
- The JointReaction analysis interface has changed in a few ways:
  - "express_in_frame" now takes a `Frame` name. "child" and "parent" keywords are also still accepted, provided that no Frame is named "child" or "parent"
  - If the number of elements in "apply_on_bodies" or "express_in_frame" is neither of length 1 or the same length as indicated by "joint_names", an exception is thrown. This was previously a warning.
- Updated wrapping properties


Composing a Component from other components
-------------------------------------------
Component now maintains a list property of *components* which it owns. You add
a (sub) Component to a *parent* Component by calling `addComponent` and passing
a heap allocated (`new Component`) to the parent which you want to take
ownership of the new subcomponent. Ownership determines how the subcomponent is serialized
(appears within the parent) and the order in which of Component interface methods (above)
are propagated to the subcomponent. Access to contained components is provided through
`getComponent<C>(path)` or `getComponentList<C>` where `C` is any Component type (default
is `Component` to get all subcomponents). These methods always traverse down into
a Component's list of components.  All subcomponents that are properties of (and thus owned by)
a parent Component are accessible this way. The Model's typed %Sets and `add####()` methods
are no longer necessary to compose a Model, since any Component can now be composed of
components. `Model` still supports `addd####()` methods and de/serialization of Sets,
but components added via `addComponent` are NOT included in the Sets but contained
in the Component's *components* property list. Details in PR#1014. **Note**, it is now
strictly required that immediate subcomponents have unique names. For example, a Model cannot contain two bodies in its `BodySet` named *tibia* or a Body and a Joint named *toes*, since it is ambiguous as to which *tibia* `Body` or *toes* `Component` is being referenced.

Bug Fixes
---------
- Fixed a typo in one of the method names for AbstractTool verifyUniqueComulnLabels -> verifyUniqueColumnLabels (PR #130)
- Fixed bug where Body VisibleObject was not serialized when writing a model to XML (PR #139)
- Fixed memory leaks in AssemblySolver and using Simtk::XML (PR #176)
- Fixed model mass scaling. When 'preserve mass distribution' is unchecked (GUI) the input mass was previously not respected and the resulting scaled model mass does not equal the input mass. The modelscaler() now alters the body masses and inertias to match the input mass. (PR #230)
- Fixed a bug in the equilibrium solution of Millard and Thelen muscles, where the initial activation and fiber-length values (for solving for equilibrium) were always coming from the default values. This was unnecessary, because unless specified otherwise, the state automatically contains the default values. This fixes an issue where initial states activations from a file were not respected by the Forward Tool and instead, the initial activations would revert to the model defaults. (PR #272)
- Fixed a bug where MuscleAnalysis was producing empty moment arm files. We now avoid creating empty Moment and MomentArm storage files when `_computeMoments` is False. (PR #324)
- Fixed bug causing the muscle equilibrium solve routine in both Thelen2003Muscle and Millard2012EquilibriumMuscle to fail to converge and erroneously return the minimum fiber length. The fix added a proper reduction in step-size when errors increase and limiting the fiber-length to its minimum. (PR #1728)
- Fixed a bug where Models with Bodies and Joints (and other component types) with the same name were loaded without error. Duplicately named Bodies were simply being ignored and only the first Body of that name in the BodySet was being used, for example, to connect a Body to its parent via its Joint, or to affix path points to its respective Body. Now, duplicate names are flagged and renamed so they are uniquely identified. (PR #1887)
- Fixed bug and speed issue with `model.setStateVariableValues()` caused by enforcing constraints after each coordinate value was being set (PR #1911). Removing the automatic enforcement of constraints makes setting all state values much faster, but also requires calling `model.assemble()` afterwards. Enforcing constraints after setting each coordinate value individually was also incorrect, since it neglected the effect of other coordinate changes have on the current coordinate. All coordinate values must be set before enforcing constraints.
- Fixed a bug that resulted in incorrect Ligament resting lengths after scaling.
  (PR #1994)

New Classes
-----------
- Added a BodyActuator component, which applies a spatial force on a specified Point of a Body (PR #126)
- Created Frame, PhysicalFrame, OffsetFrame, PhysicalOffsetFrame, Station and Marker ModelComponents (PR #188, PR #325, PR #339). Marker did not previously comply with the Model Component interface.
- A Body is a PhysicalFrame
- Connections to Bodies upgraded to PhysicalFrames and locations on these frames are now represented by PhysicalOffsetFrame (PR #370)
- Joints were refactored so that the base Joint manages the parent and child frame connections, including the definition of local PhysicalOffsetFrames to handle offsets defined as separate location and orientation properties. (PR #589)  
- The WeldConstraint and BushingForces (BushingForce, CoupledBushingForce, FunctionBasedBushingForce, and ExpressionBasedBushingForce) were similarly unified (like Joints) to handle the two Frames that these classes require to operate. A LinkTwoFrames intermediate class was introduced to house the common operations. Convenience constructors for WeldConstraint and BushingFrames were affected and now require the name of the Component as the first argument. (PR #649)
- The new StatesTrajectory class allows users to load an exact representation of previously-computed states from a file. (PR #730)
- Added Point as a new base class for all points, which include: Station, Marker, and PathPoints

- Added OutputReporter as an Analysis so that users can use the existing AnalyzeTool and ForwardTool to extract Output values of interest, without modifications to the GUI. (PR #1991)


Removed Classes
---------------
The following classes are no longer supported in OpenSim and are removed in OpenSim 4.0.
- Muscle class `ContDerivMuscle_Depredated`.

MATLAB and Python interfaces
----------------------------
- The SimbodyMatterSubsystem class--which provides operators related to the mass
matrix, Jacobians, inverse dynamics, etc.--is now accessible in MATLAB and
Python (PR #930).
- Changed wrapping of `SimTK::Array_<OpenSim::CoordinateReference>` from `ArrayCoordinateReference` to `SimTKArrayCoordinateReference` for consistency with other classes. (PR #1842)

MATLAB interface
----------------
- The configureOpenSim.m function should no longer require administrator
  privileges for most users, and gives more verbose output to assist with
  troubleshooting.
- New MATLAB examples were added: Hopper-Device and Knee-Reflex.

Python interface
----------------
- Improved error handling. Now, OpenSim's error messages show up as exceptions
in Python.
- The Python bindings can now be built for Python 3 (as well as Python 2).

Other Changes
-------------
- Support for compiling the source code with Microsoft Visual Studio 2017.
- There is now a formal CMake mechanism for using OpenSim in your own C++
  project. See cmake/SampleCMakeLists.txt. (PR #187)
- Substantial cleanup of the internal CMake scripts.
- Lepton was upgraded to the latest version (PR #349)
- Made Object::print a const member function (PR #191)
- Improved the testOptimization/OptimizationExample to reduce the runtime (PR #416)
- InverseKinematics tool outputs marker error .sto file if report error flag is true.
- Marker location file output name in IK changed to reflect trial name for batch processing.
- Created a method `ScaleTool::run()`, making it easier to run the Scale Tool
programmatically in MATLAB or python.
- Thelen2003Muscle, Millard2012EquilibriumMuscle, and
  Millard2012AccelerationMuscle now throw an exception if the force equilibrium
  calculation fails to converge (PR #1201).
- Thelen2003Muscle and Millard2012EquilibriumMuscle no longer clamp excitations (i.e. controls)
  internally. If controls are out of bounds an Exception is thrown. Also, the
  `min_control` property now defaults to the `minimum_activation`. It is the
  responsibility of the controller (or solver) to provide controls that are
  within the valid ranges defined by the Actuators and that includes the
  specific bounds of Muscle models. (PR #1548)
- The `buildinfo.txt` file, which contains the name of the compiler used to
  compile OpenSim and related information, is now named `OpenSim_buildinfo.txt`
  and may be installed in a different location.
- macOS and Linux users should no longer need to set `LD_LIBRARY_PATH` or
  `DYLD_LIBRARY_PATH` to use OpenSim libraries.
- The `scale()` method was removed from the `SimbodyEngine` class (the contents
  were moved into `Model::scale()`). (PR #1994)
- Any class derived from ModelComponent can now add its own implementation of
  `extendPreScale()`, `extendScale()`, and/or `extendPostScale()` to control how
  its properties are updated during scaling. (PR #1994)
- The source code for the "From the Ground Up: Building a Passive Dynamic
  Walker Example" was added to this repository.
- OpenSim no longer looks for the simbody-visualizer using the environment
  variable `OPENSIM_HOME`. OpenSim uses `PATH` instead.
- The Thelen2003Muscle now depend on separate components for modeling pennation,
  and activation dynamics.

Documentation
-------------
- Improved Doxygen layout and fixed several bugs and warnings (various)
- All mentions of SimTK/Simbody classes in OpenSim's Doxygen now provide links directly to SimTK/Simbody's doxygen.
- Added a detailed README.md wtith build instructions, as well as guides to contributing and developing (CONTRIBUTING.md).
- Included GIFs in Doxygen for several commonly used Joint types<|MERGE_RESOLUTION|>--- conflicted
+++ resolved
@@ -35,11 +35,8 @@
 - Fixed runtime segfault that can occur when trying to use a `WrapObject` that is not a child of a `PhysicalFrame` (#3465)
 - Fixed issues #3083 #2575 where analog data is not pulled out from c3d files, a a new function getAnalogDataTable() has been added to the C3DFileAdapter
 - Fixed segfault that can occur when building models with unusual joint topologies (it now throws an `OpenSim::Exception` instead, #3299)
-<<<<<<< HEAD
+- Add `calcMomentum`, `calcAngularMomentum`, `calcLinearMomentum`, and associated `Output`s to `Model` (#3474)
 - Changed control points in `SegmentedQuinticBezierToolkit` to be of `SimTK::Vec6` type instead of `SimTK::Vector` (#3481).
-=======
-- Add `calcMomentum`, `calcAngularMomentum`, `calcLinearMomentum`, and associated `Output`s to `Model` (#3474)
->>>>>>> 7efd9460
 
 
 v4.4
