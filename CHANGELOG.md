--- conflicted
+++ resolved
@@ -48,17 +48,14 @@
 - Added `Force::getForceIndex()` to allow accessing the `SimTK::ForceIndex` for force elements. (#3755) 
 - Improved performance in `MultivariatePolynomialFunction` and added convenience methods for automatically generating function derivatives (#3767).
 - Added options to `PolynomialPathFitter` for including moment arm and lengthening speed functions in generated `FunctionBasedPath`s (#3767).
-<<<<<<< HEAD
+- The signature for `PrescribedController::prescribeControlForActuator()` was changed to take a `Function` via a const reference rather than a
+pointer to avoid crashes in scripting due to invalid pointer ownership (#3781).
+- Added option to `PolynomialPathFitter` to use stepwise regression for fitting a minimal set of polynomial coefficients for a `FunctionBasedPath` (#3779).
 - Fixed a bug in SimulationUtilities::analyze<T> that would provide an incorrectly sized control vector to 
   the model if controls were missing from the input controls table. (#3769)
 - Added InputController, an intermediate abstract class of Controller that provides supports for controllers 
   that map scalar control values from a list Input (connected to Outputs from one or more ModelComponents) 
   to model actuator controls. (#3769)
-=======
-- The signature for `PrescribedController::prescribeControlForActuator()` was changed to take a `Function` via a const reference rather than a
-pointer to avoid crashes in scripting due to invalid pointer ownership (#3781).
-- Added option to `PolynomialPathFitter` to use stepwise regression for fitting a minimal set of polynomial coefficients for a `FunctionBasedPath` (#3779).
->>>>>>> a1a2282a
 
 v4.5
 ====
