--- conflicted
+++ resolved
@@ -15,15 +15,12 @@
 `getGeometryPath`, `updGeometryPath`, etc., or a suitable alternative.    
 - Fixed a minor memory leak when calling `OpenSim::CoordinateCouplerConstraint::setFunction` (#3541)
 - Increase the number of input dimensions supported by `MultivariatePolynomialFunction` to 6 (#3386)
-<<<<<<< HEAD
 - Added `Assertion.h` and associated `OPENSIM_ASSERT*` macros (#3531)
 - Replaced uses of `assert` with `OPENSIM_ASSERT`, so that assertion may be configured via cmake in the future, and
   so that OpenSim (esp. debug builds) throw instead of terminating the process (#3531)
-=======
 - Clarified that `OpenSim::Controller`'s `actuator_list` takes a list of actuator names, rather than paths (#3484)
 - Deleting elements from an `OpenSim::Coordinate` range now throws an exception during `finalizeFromProperties` (previously:
   it would let you do it, and throw later when `Coordinate::getMinRange()` or `Coordinate::getMaxRange()` were called, #3532)
->>>>>>> 41f4e7eb
 
 v4.4.1
 ======
