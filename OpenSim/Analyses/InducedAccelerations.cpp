--- conflicted
+++ resolved
@@ -687,21 +687,12 @@
             Actuator &actuator = _model->getActuators().get(ai);
             ScalarActuator* act = dynamic_cast<ScalarActuator*>(&actuator);
             act->setDisabled(s_analysis, false);
-<<<<<<< HEAD
-            act->overrideForce(s_analysis, false);
-            Muscle *muscle = dynamic_cast<Muscle *>(&actuator);
-            if(muscle){
-                if(_computePotentialsOnly){
-                    muscle->overrideForce(s_analysis, true);
-                    muscle->setOverrideForce(s_analysis, 1.0);
-=======
             act->overrideActuation(s_analysis, false);
             Muscle *muscle = dynamic_cast<Muscle *>(&actuator);
             if(muscle){
                 if(_computePotentialsOnly){
                     muscle->overrideActuation(s_analysis, true);
                     muscle->setOverrideActuation(s_analysis, 1.0);
->>>>>>> b5672d1b
                 }
             }
 
