--- conflicted
+++ resolved
@@ -390,13 +390,10 @@
     ASSERT(nout_a == nout_b, __FILE__, __LINE__, 
         className + " components differ in number of outputs.");
 
-<<<<<<< HEAD
     auto aSubsList = a->getComponentList<Component>();
     auto bSubsList = b->getComponentList<Component>();
-=======
     ComponentList<Component> aSubsList = a->getComponentList<Component>();
     ComponentList<Component> bSubsList = b->getComponentList<Component>();
->>>>>>> 6f42ed2f
     auto iter_a = aSubsList.begin();
     auto iter_b = bSubsList.begin();
 
