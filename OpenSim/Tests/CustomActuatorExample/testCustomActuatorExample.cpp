--- conflicted
+++ resolved
@@ -35,19 +35,14 @@
 int main()
 {
     try {
-<<<<<<< HEAD
         const std::string
           result1Filename{"SpringActuatedLeg_states_degrees.sto"};
         const std::string
-          result1FilenameV2{"SpringActuatedLeg_states_degrees_V1.sto"};
-        changeVersionNumber(result1Filename, result1FilenameV2);
-        Storage result1(result1FilenameV2),
+          result1FilenameV1{"SpringActuatedLeg_states_degrees_V1.sto"};
+        changeVersionNumber(result1Filename, result1FilenameV1);
+        Storage result1(result1FilenameV1),
                 standard1("std_SpringActuatedLeg_states_degrees.mot");
-        Array<double> tolerances(1.0, 6);   // angles have 1 deg tolerance
-=======
-        Storage result1("SpringActuatedLeg_states_degrees.sto"), standard1("std_SpringActuatedLeg_states_degrees.mot");
         std::vector<double> tolerances(6, 1.0);   // angles have 1 deg tolerance
->>>>>>> 4896489a
         tolerances[1] = tolerances[3] = tolerances[5] = 5.0; // angular speeds have a 5 deg/s tolerance
 
         CHECK_STORAGE_AGAINST_STANDARD(result1, standard1, tolerances, 
@@ -57,18 +52,13 @@
         std::vector<double> forceTol(2, 1.0); // piston actuator has a tolerance of 1N
         forceTol[1] = 5.0; // spring has a tolerance of 5N 
 
-<<<<<<< HEAD
         const std::string result2Filename{"actuator_forces.sto"};
-        const std::string result2FilenameV2{"actuator_forces_V1.sto"};
-        changeVersionNumber(result2Filename, result2FilenameV2);
-        Storage result2(result2FilenameV2),
+        const std::string result2FilenameV1{"actuator_forces_V1.sto"};
+        changeVersionNumber(result2Filename, result2FilenameV1);
+        Storage result2(result2FilenameV1),
                 standard2("std_actuator_forces.mot");
-        CHECK_STORAGE_AGAINST_STANDARD(result2, standard2, forceTol, __FILE__, __LINE__, "actuator forces failed");
-=======
-        Storage result2("actuator_forces.sto"), standard2("std_actuator_forces.mot");
-        CHECK_STORAGE_AGAINST_STANDARD(result2, standard2, forceTol, 
-            __FILE__, __LINE__, "actuator forces failed");
->>>>>>> 4896489a
+        CHECK_STORAGE_AGAINST_STANDARD(result2, standard2, forceTol,
+                                       __FILE__, __LINE__, "actuator forces failed");
         cout << "actuator forces passed\n";
     }
     catch (const Exception& e) {
