/* -------------------------------------------------------------------------- *
 * OpenSim Moco: testMocoConstraints.cpp                                      *
 * -------------------------------------------------------------------------- *
 * Copyright (c) 2017 Stanford University and the Authors                     *
 *                                                                            *
 * Author(s): Nicholas Bianco                                                 *
 *                                                                            *
 * Licensed under the Apache License, Version 2.0 (the "License"); you may    *
 * not use this file except in compliance with the License. You may obtain a  *
 * copy of the License at http://www.apache.org/licenses/LICENSE-2.0          *
 *                                                                            *
 * Unless required by applicable law or agreed to in writing, software        *
 * distributed under the License is distributed on an "AS IS" BASIS,          *
 * WITHOUT WARRANTIES OR CONDITIONS OF ANY KIND, either express or implied.   *
 * See the License for the specific language governing permissions and        *
 * limitations under the License.                                             *
 * -------------------------------------------------------------------------- */

#include <simbody/internal/Constraint.h>

#include <OpenSim/Actuators/CoordinateActuator.h>
#include <OpenSim/Actuators/ModelFactory.h>
#include <OpenSim/Actuators/ModelOperators.h>
#include <OpenSim/Actuators/PointActuator.h>
#include <OpenSim/Common/Constant.h>
#include <OpenSim/Common/GCVSpline.h>
#include <OpenSim/Common/LinearFunction.h>
#include <OpenSim/Common/Sine.h>
#include <OpenSim/Common/TimeSeriesTable.h>
#include <OpenSim/Moco/osimMoco.h>
#include <OpenSim/Simulation/osimSimulation.h>

#include "Testing.h"
#include <catch2/catch_all.hpp>

using Catch::Matchers::ContainsSubstring;
using Catch::Approx;

using namespace OpenSim;
using SimTK::State;
using SimTK::UnitVec3;
using SimTK::Vec3;
using SimTK::Vector;

const int NUM_BODIES = 10;
const double BOND_LENGTH = 0.5;

/// Keep constraints satisfied to this tolerance during testing.
static const double ConstraintTol = 1e-10;

/// Compare two quantities that should have been calculated to machine tolerance
/// given the problem size, which we'll characterize by the number of mobilities
/// (borrowed from Simbody's 'testConstraints.cpp').
#define MACHINE_TEST(a, b) SimTK_TEST_EQ_SIZE(a, b, 10 * state.getNU())

/// creates a model with one sliding mass
std::unique_ptr<Model> createSlidingMassModel() {
    auto model = make_unique<Model>();
    model->setName("sliding_mass");
    model->set_gravity(SimTK::Vec3(0, 0, 0));
    auto* body = new Body("body", 10.0, SimTK::Vec3(0), SimTK::Inertia(0));
    model->addComponent(body);
    body->attachGeometry(new Sphere(0.05));

    // Allows translation along x.
    auto* joint = new SliderJoint("slider", model->getGround(), *body);
    auto& coord = joint->updCoordinate(SliderJoint::Coord::TranslationX);
    coord.setName("position");
    model->addComponent(joint);

    auto* actu = new CoordinateActuator();
    actu->setCoordinate(&coord);
    actu->setName("actuator");
    actu->setOptimalForce(1);
    model->addComponent(actu);

    return model;
}

/// create a model with two sliding masses
std::unique_ptr<Model> createDoubleSlidingMassModel() {
    std::unique_ptr<Model> model = createSlidingMassModel();
    auto* body = new Body("body2", 10.0, SimTK::Vec3(0), SimTK::Inertia(0));
    model->addComponent(body);
    body->attachGeometry(new Sphere(0.05));

    // Allows translation along x.
    auto* joint = new SliderJoint("slider2", model->getGround(), *body);
    auto& coord = joint->updCoordinate(SliderJoint::Coord::TranslationX);
    coord.setName("position");
    model->addComponent(joint);

    auto* actu = new CoordinateActuator();
    actu->setCoordinate(&coord);
    actu->setName("actuator2");
    actu->setOptimalForce(1);
    model->addComponent(actu);

    model->finalizeConnections();
    return model;
}

TEST_CASE("(Dummy test to support discovery in Resharper)") { REQUIRE(true); }

/// Create a model consisting of a chain of bodies. This model is nearly
/// identical to the model implemented in Simbody's 'testConstraints.cpp'.
Model createModel() {
    Model model;
    const SimTK::Real mass = 1.23;
    Body* body = new Body("body0", mass, SimTK::Vec3(0.1, 0.2, -0.03),
            mass * SimTK::UnitInertia(1.1, 1.2, 1.3, 0.01, -0.02, 0.07));
    model.addBody(body);

    GimbalJoint* joint = new GimbalJoint("joint0", model.getGround(),
            Vec3(-0.1, 0.3, 0.2), Vec3(0.3, -0.2, 0.1), *body,
            Vec3(BOND_LENGTH, 0, 0), Vec3(-0.2, 0.1, -0.3));
    model.addJoint(joint);

    for (int i = 1; i < NUM_BODIES; ++i) {
        Body& parent = model.getBodySet().get(model.getNumBodies() - 1);

        std::string bodyName = "body" + std::to_string(i + 1);
        Body* body = new Body(bodyName, mass, SimTK::Vec3(0.1, 0.2, -0.03),
                mass * SimTK::UnitInertia(1.1, 1.2, 1.3, 0.01, -0.02, 0.07));
        model.addBody(body);

        std::string jointName = "joint" + std::to_string(i + 1);
        if (i == NUM_BODIES - 5) {
            UniversalJoint* joint = new UniversalJoint(jointName, parent,
                    Vec3(-0.1, 0.3, 0.2), Vec3(0.3, -0.2, 0.1), *body,
                    Vec3(BOND_LENGTH, 0, 0), Vec3(-0.2, 0.1, -0.3));
            model.addJoint(joint);
        } else if (i == NUM_BODIES - 3) {
            BallJoint* joint = new BallJoint(jointName, parent,
                    Vec3(-0.1, 0.3, 0.2), Vec3(0.3, -0.2, 0.1), *body,
                    Vec3(BOND_LENGTH, 0, 0), Vec3(-0.2, 0.1, -0.3));
            model.addJoint(joint);
        } else {
            GimbalJoint* joint = new GimbalJoint(jointName, parent,
                    Vec3(-0.1, 0.3, 0.2), Vec3(0.3, -0.2, 0.1), *body,
                    Vec3(BOND_LENGTH, 0, 0), Vec3(-0.2, 0.1, -0.3));
            model.addJoint(joint);
        }
    }

    model.finalizeConnections();

    return model;
}

/// Create a random state for the model. This implementation mimics the random
/// state creation in Simbody's 'testConstraints.cpp'.
void createState(
        Model& model, State& state, const Vector& qOverride = Vector()) {
    state = model.initSystem();
    SimTK::Random::Uniform random;
    for (int i = 0; i < state.getNY(); ++i) state.updY()[i] = random.getValue();
    if (qOverride.size()) state.updQ() = qOverride;
    model.realizeVelocity(state);

    model.updMultibodySystem().project(state, ConstraintTol);
    model.realizeAcceleration(state);
}

/// Get model accelerations given the constraint multipliers. This calculation
/// is necessary for computing constraint defects associated with the system
/// dynamics, represented by the equations
///
///     M udot + G^T lambda + f_inertial(q,u) = f_applied
///
/// If using an explicit representation of the system dynamics, the derivatives
/// of the generalized speeds for the system need to be computed in order to
/// construct the defects. Rearranging the equations above (and noting that
/// Simbody does not actually invert the mass matrix, but rather uses an order-N
/// approach), we obtain
///
///     udot = M_inv (f_applied - f_inertial(q,u) - G^T lambda)
///          = f(q, u, lambda)
///
/// where,
///              q | generalized coordinates
///              u | generalized speeds
///         lambda | Lagrange multipliers
///
/// Since the three quantities required to compute the system accelerations
/// will eventually become NLP variables in a direct collocation problem, it is
/// not sufficient to use the internally calculated Lagrange multipliers in
/// Simbody. An intermediate calculation must be made:
///
///     f_constraint(lambda) = G^T lambda
///
/// Therefore, this method computes the generalized speed derivatives via the
/// equation
///
///     udot = M_inv (f_applied - f_inertial(q,u) - f_constraint(lambda))
///
/// Finally, note that in order for f_constraint to be used like an applied
/// force (i.e. appear on the RHS), the multipliers are negated in the call to
/// obtain Simbody constraint forces.
void calcAccelerationsFromMultipliers(const Model& model, const State& state,
        const Vector& multipliers, Vector& udot) {

    SimTK::Vector_<SimTK::SpatialVec> constraintBodyForces;
    Vector constraintMobilityForces;
    // We first need to compute the body and mobility forces associated with the
    // Lagrange multipliers provided by a solver.
    {
        const auto& matter = model.getMatterSubsystem();
        // Multipliers are negated so the constraint forces can be used like
        // applied forces.
        matter.calcConstraintForcesFromMultipliers(state, -multipliers,
                constraintBodyForces, constraintMobilityForces);
    }

    // We would like to eventually compute the model accelerations through
    // realizing to Stage::Acceleration. However, if the model has constraints,
    // realizing to Stage::Acceleration will cause Simbody to compute its own
    // Lagrange multipliers which will not necessarily be consistent with the
    // multipliers provided by a solver. Therefore, we'll first create a copy
    // of the original model, disable the its constraints, and apply the
    // constraint forces we just calculated before computing the accelerations.
    {
        // Create a copy of the original model, whose constraints we'll disable.
        Model modelDisabledConstraints = Model(model);

        // Add an OpenSim::DiscreteForces component to the new model, which
        // we'll use to the apply the constraint forces.
        DiscreteForces* constraintForces = new DiscreteForces();
        modelDisabledConstraints.addComponent(constraintForces);

        // Initialize the new model's underlying system and get a non-const
        // state, which contains slots for the original model's continuous
        // variables and new slots for the discrete variables representing the
        // constraint forces.
        SimTK::State& stateDisabledConstraints =
                modelDisabledConstraints.initSystem();
        // Update the new model's continuous variables from the passed in state.
        stateDisabledConstraints.updY() = state.getY();
        // Update the discrete forces in the new state with the constraint
        // forces we just calculated.
        constraintForces->setAllForces(stateDisabledConstraints,
                constraintMobilityForces, constraintBodyForces);

        // Disable the constraints in the new model.
        auto& matterIgnoringConstraints =
                modelDisabledConstraints.updMatterSubsystem();
        const auto NC = matterIgnoringConstraints.getNumConstraints();
        for (SimTK::ConstraintIndex cid(0); cid < NC; ++cid) {
            SimTK::Constraint& constraint =
                    matterIgnoringConstraints.updConstraint(cid);
            if (!constraint.isDisabled(stateDisabledConstraints)) {
                constraint.disable(stateDisabledConstraints);
            }
        }

        // Now we can simply realize to Stage::Acceleration on the new model to
        // get correct accelerations.
        modelDisabledConstraints.realizeAcceleration(stateDisabledConstraints);
        udot = stateDisabledConstraints.getUDot();
    }
}

/// DAE calculation subtests.
/// -------------------------
/// The following tests add a constraint to a model and check that the method
/// calcAccelerationsFromMultipliers() is implemented correctly. Each test
/// follows a similar structure:
///     1) Create a model and add a constraint between two bodies
///     2) Create a random state and realize the model to Stage::Acceleration
///     3) Check that state contains at least one Lagrange multiplier
///     4) Compute the model accelerations from Simbody
///     5) Retrieve the Lagrange multiplier values for the current state
///     6) Compute the accelerations from calcAccelerationsFromMultipliers()
///     7) Ensure that the accelerations from step 4 and 6 match
TEST_CASE("WeldConstraint", "") {
    State state;
    Model model = createModel();
    const std::string& firstBodyName =
            model.getBodySet().get(0).getAbsolutePathString();
    const std::string& lastBodyName =
            model.getBodySet().get(NUM_BODIES - 1).getAbsolutePathString();
    WeldConstraint* constraint =
            new WeldConstraint("weld", firstBodyName, lastBodyName);
    model.addConstraint(constraint);
    createState(model, state);
    // Check that constraint was added successfully.
    SimTK_TEST(state.getNMultipliers() > 0);

    const Vector& udotSimbody = model.getMatterSubsystem().getUDot(state);
    const Vector& multipliers =
            model.getMatterSubsystem().getConstraintMultipliers(state);
    Vector udotMultipliers;
    calcAccelerationsFromMultipliers(
            model, state, multipliers, udotMultipliers);
    // Check that accelerations calculated from Lagrange multipliers match
    // Simbody's accelerations.
    MACHINE_TEST(udotSimbody, udotMultipliers);
}

TEST_CASE("PointConstraint", "") {
    State state;
    Model model = createModel();
    const Body& firstBody = model.getBodySet().get(0);
    const Body& lastBody = model.getBodySet().get(NUM_BODIES - 1);
    PointConstraint* constraint =
            new PointConstraint(firstBody, Vec3(0), lastBody, Vec3(0));
    model.addConstraint(constraint);
    createState(model, state);
    // Check that constraint was added successfully.
    SimTK_TEST(state.getNMultipliers() > 0);

    const Vector& udotSimbody = model.getMatterSubsystem().getUDot(state);
    const Vector& multipliers =
            model.getMatterSubsystem().getConstraintMultipliers(state);
    Vector udotMultipliers;
    calcAccelerationsFromMultipliers(
            model, state, multipliers, udotMultipliers);
    // Check that accelerations calculated from Lagrange multipliers match
    // Simbody's accelerations.
    MACHINE_TEST(udotSimbody, udotMultipliers);
}

TEST_CASE("PointOnLineConstraint", "") {
    State state;
    Model model = createModel();
    const Body& firstBody = model.getBodySet().get(0);
    const Body& lastBody = model.getBodySet().get(NUM_BODIES - 1);
    PointOnLineConstraint* constraint = new PointOnLineConstraint(
            firstBody, Vec3(1, 0, 0), Vec3(0), lastBody, Vec3(0));
    model.addConstraint(constraint);
    createState(model, state);
    // Check that constraint was added successfully.
    SimTK_TEST(state.getNMultipliers() > 0);

    const Vector& udotSimbody = model.getMatterSubsystem().getUDot(state);
    const Vector& multipliers =
            model.getMatterSubsystem().getConstraintMultipliers(state);
    Vector udotMultipliers;
    calcAccelerationsFromMultipliers(
            model, state, multipliers, udotMultipliers);
    // Check that accelerations calculated from Lagrange multipliers match
    // Simbody's accelerations.
    MACHINE_TEST(udotSimbody, udotMultipliers);
}

TEST_CASE("ConstantDistanceConstraint", "") {
    State state;
    Model model = createModel();
    const Body& firstBody = model.getBodySet().get(0);
    const Body& lastBody = model.getBodySet().get(NUM_BODIES - 1);
    ConstantDistanceConstraint* constraint = new ConstantDistanceConstraint(
            firstBody, Vec3(0), lastBody, Vec3(0), 4.56);
    model.addConstraint(constraint);
    createState(model, state);
    // Check that constraint was added successfully.
    SimTK_TEST(state.getNMultipliers() > 0);

    const Vector& udotSimbody = model.getMatterSubsystem().getUDot(state);
    const Vector& multipliers =
            model.getMatterSubsystem().getConstraintMultipliers(state);
    Vector udotMultipliers;
    calcAccelerationsFromMultipliers(
            model, state, multipliers, udotMultipliers);
    // Check that accelerations calculated from Lagrange multipliers match
    // Simbody's accelerations.
    MACHINE_TEST(udotSimbody, udotMultipliers);
}

TEST_CASE("LockedCoordinate", "") {
    State state;
    Model model = createModel();
    CoordinateSet& coordSet = model.updCoordinateSet();
    coordSet.getLast()->set_locked(true);
    createState(model, state);
    // Check that constraint was added successfully.
    SimTK_TEST(state.getNMultipliers() > 0);

    const Vector& udotSimbody = model.getMatterSubsystem().getUDot(state);
    const Vector& multipliers =
            model.getMatterSubsystem().getConstraintMultipliers(state);
    Vector udotMultipliers;
    calcAccelerationsFromMultipliers(
            model, state, multipliers, udotMultipliers);
    // Check that accelerations calculated from Lagrange multipliers match
    // Simbody's accelerations.
    MACHINE_TEST(udotSimbody, udotMultipliers);
}

TEST_CASE("CoordinateCouplerConstraint", "") {
    State state;
    Model model = createModel();
    CoordinateSet& coordSet = model.updCoordinateSet();
    CoordinateCouplerConstraint* constraint = new CoordinateCouplerConstraint();
    Array<std::string> names;
    coordSet.getNames(names);
    constraint->setIndependentCoordinateNames(
            Array<std::string>(names.get(0), 1));
    constraint->setDependentCoordinateName(names.getLast());
    LinearFunction func(1.0, 0.0);
    constraint->setFunction(func);
    model.addConstraint(constraint);
    createState(model, state);
    // Check that constraint was added successfully.
    SimTK_TEST(state.getNMultipliers() > 0);

    const Vector& udotSimbody = model.getMatterSubsystem().getUDot(state);
    const Vector& multipliers =
            model.getMatterSubsystem().getConstraintMultipliers(state);
    Vector udotMultipliers;
    calcAccelerationsFromMultipliers(
            model, state, multipliers, udotMultipliers);
    // Check that accelerations calculated from Lagrange multipliers match
    // Simbody's accelerations.
    MACHINE_TEST(udotSimbody, udotMultipliers);
}

TEST_CASE("PrescribedMotion", "") {
    State state;
    Model model = createModel();
    CoordinateSet& coordSet = model.updCoordinateSet();
    LinearFunction func(1.0, 0.0);
    coordSet.getLast()->setPrescribedFunction(func);
    coordSet.getLast()->setDefaultIsPrescribed(true);
    createState(model, state);
    // Check that constraint was added successfully.
    SimTK_TEST(state.getNMultipliers() > 0);

    const Vector& udotSimbody = model.getMatterSubsystem().getUDot(state);
    const Vector& multipliers =
            model.getMatterSubsystem().getConstraintMultipliers(state);
    Vector udotMultipliers;
    calcAccelerationsFromMultipliers(
            model, state, multipliers, udotMultipliers);
    // Check that accelerations calculated from Lagrange multipliers match
    // Simbody's accelerations.
    MACHINE_TEST(udotSimbody, udotMultipliers);
}

/// Create a torque-actuated double pendulum model. Each subtest will add to the
/// model the relevant constraint(s).
std::unique_ptr<Model> createDoublePendulumModel() {
    auto model = make_unique<Model>();
    model->setName("double_pendulum");

    using SimTK::Inertia;
    using SimTK::Vec3;

    // Create two links, each with a mass of 1 kg, center of mass at the body's
    // origin, and moments and products of inertia of zero.
    auto* b0 = new OpenSim::Body("b0", 1, Vec3(0), Inertia(1));
    model->addBody(b0);
    auto* b1 = new OpenSim::Body("b1", 1, Vec3(0), Inertia(1));
    model->addBody(b1);

    // Add station representing the model end-effector.
    auto* endeff = new Station(*b1, Vec3(0));
    endeff->setName("endeff");
    model->addComponent(endeff);

    // Connect the bodies with pin joints. Assume each body is 1 m long.
    auto* j0 = new PinJoint("j0", model->getGround(), Vec3(0), Vec3(0), *b0,
            Vec3(-1, 0, 0), Vec3(0));
    auto& q0 = j0->updCoordinate();
    q0.setName("q0");
    q0.setDefaultValue(0);
    auto* j1 = new PinJoint(
            "j1", *b0, Vec3(0), Vec3(0), *b1, Vec3(-1, 0, 0), Vec3(0));
    auto& q1 = j1->updCoordinate();
    q1.setName("q1");
    q1.setDefaultValue(SimTK::Pi);
    model->addJoint(j0);
    model->addJoint(j1);

    // Add coordinate actuators.
    auto* tau0 = new CoordinateActuator();
    tau0->setCoordinate(&j0->updCoordinate());
    tau0->setName("tau0");
    tau0->setOptimalForce(1);
    model->addComponent(tau0);
    auto* tau1 = new CoordinateActuator();
    tau1->setCoordinate(&j1->updCoordinate());
    tau1->setName("tau1");
    tau1->setOptimalForce(1);
    model->addComponent(tau1);

    // Add display geometry.
    Ellipsoid bodyGeometry(0.5, 0.1, 0.1);
    SimTK::Transform transform(SimTK::Vec3(-0.5, 0, 0));
    auto* b0Center = new PhysicalOffsetFrame("b0_center", *b0, transform);
    b0->addComponent(b0Center);
    b0Center->attachGeometry(bodyGeometry.clone());
    auto* b1Center = new PhysicalOffsetFrame("b1_center", *b1, transform);
    b1->addComponent(b1Center);
    b1Center->attachGeometry(bodyGeometry.clone());

    return model;
}

/// Run a forward simulation using controls from an OCP solution and compare the
/// state trajectories.
MocoTrajectory runForwardSimulation(
        Model model, const MocoSolution& solution, const double& tol) {

    // Get actuator names.
    model.initSystem();
    OpenSim::Array<std::string> actuNames;
    const auto modelPath = model.getAbsolutePath();
    for (const auto& actu : model.getComponentList<Actuator>()) {
        actuNames.append(actu.getAbsolutePathString());
    }

    // Add prescribed controllers to actuators in the model, where the control
    // functions are splined versions of the actuator controls from the OCP
    // solution.
    const SimTK::Vector& time = solution.getTime();
    auto* controller = new PrescribedController();
    controller->setName("prescribed_controller");
    for (int i = 0; i < actuNames.size(); ++i) {
        const auto control = solution.getControl(actuNames[i]);
        GCVSpline controlFunction(5, time.nrow(), &time[0], &control[0]);
        const auto& actu = model.getComponent<Actuator>(actuNames[i]);
        controller->addActuator(actu);
        controller->prescribeControlForActuator(
                actu.getName(), controlFunction);
    }
    model.addController(controller);

    // Add states reporter to the model.
    auto* statesRep = new StatesTrajectoryReporter();
    statesRep->setName("states_reporter");
    statesRep->set_report_time_interval(0.001);
    model.addComponent(statesRep);

    // Add a TableReporter to collect the controls.
    auto* controlsRep = new TableReporter();
    for (int i = 0; i < actuNames.size(); ++i) {
        controlsRep->addToReport(
                model.getComponent(actuNames[i]).getOutput("actuation"),
                actuNames[i]);
    }
    model.addComponent(controlsRep);

    // Simulate!
    SimTK::State state = model.initSystem();
    state.setTime(time[0]);
    Manager manager(model);
    manager.getIntegrator().setAccuracy(1e-9);
    manager.initialize(state);
    state = manager.integrate(time[time.size() - 1]);

    // Export results from states reporter to a TimeSeries Table
    TimeSeriesTable states;
    states = statesRep->getStates().exportToTable(model);

    TimeSeriesTable controls;
    controls = controlsRep->getTable();

    // Create a MocoTrajectory to facilitate states trajectory comparison (with
    // dummy data for the multipliers, which we'll ignore).
    const auto& statesTimes = states.getIndependentColumn();
    SimTK::Vector timeVec((int)statesTimes.size(), statesTimes.data(), true);
    auto forwardSolution = MocoTrajectory(timeVec, states.getColumnLabels(),
            controls.getColumnLabels(), states.getColumnLabels(), {},
            states.getMatrix(), controls.getMatrix(), states.getMatrix(),
            SimTK::RowVector(0));

    // Compare controls between foward simulation and OCP solution. These
    // should match very closely, since the foward simulation controls are
    // created from splines of the OCP solution controls
    SimTK_TEST_EQ_TOL(solution.compareContinuousVariablesRMS(
                              forwardSolution, {{"controls", {}}}),
            0, 1e-9);

    // Compare states trajectory between forward simulation and OCP solution.
    // The states trajectory may not match as well as the controls.
    SimTK_TEST_EQ_TOL(solution.compareContinuousVariablesRMS(
                              forwardSolution, {{"states", {}}}),
            0, tol);

    return forwardSolution;
}

/// Direct collocation subtests.
/// ----------------------------

/// Solve an optimal control problem where a double pendulum must reach a
/// specified final configuration while subject to a constraint that its
/// end-effector must lie on a vertical line through the origin and minimize
/// control effort.
template <typename TestType>
void testDoublePendulumPointOnLine(
        bool enforce_constraint_derivatives, std::string dynamics_mode) {
    MocoStudy study;
    study.setName("double_pendulum_point_on_line");
    MocoProblem& mp = study.updProblem();
    // Create double pendulum model and add the point-on-line constraint. The
    // constraint consists of a vertical line in the y-direction (defined in
    // ground) and the model end-effector point (the origin of body "b1").
    auto model = createDoublePendulumModel();
    const Body& b1 = model->getBodySet().get("b1");
    const Station& endeff = model->getComponent<Station>("endeff");

    PointOnLineConstraint* constraint =
            new PointOnLineConstraint(model->getGround(), Vec3(0, 1, 0),
                    Vec3(0), b1, endeff.get_location());
    model->addConstraint(constraint);
    model->finalizeConnections();
    mp.setModelAsCopy(*model);

    mp.setTimeBounds(0, 1);
    // Coordinate value state boundary conditions are consistent with the
    // point-on-line constraint.
    const double theta_i = 0.5;
    const double theta_f = SimTK::Pi / 2;
    mp.setStateInfo(
            "/jointset/j0/q0/value", {theta_i, theta_f}, theta_i, theta_f);
    mp.setStateInfo("/jointset/j0/q0/speed", {-50, 50});
    {
        double initial = SimTK::Pi - 2 * theta_i;
        double final = SimTK::Pi - 2 * theta_f;
        mp.setStateInfo(
                "/jointset/j1/q1/value", {final, initial}, initial, final);
    }
    mp.setStateInfo("/jointset/j1/q1/speed", {-50, 50});
    mp.setControlInfo("/tau0", {-100, 100});
    mp.setControlInfo("/tau1", {-100, 100});

    mp.addGoal<MocoControlGoal>();

    auto& ms = study.initSolver<TestType>();
    ms.set_num_mesh_intervals(20);
    ms.set_verbosity(2);
    ms.set_optim_solver("ipopt");
    ms.set_optim_convergence_tolerance(1e-3);
    ms.set_transcription_scheme("hermite-simpson");
    ms.set_enforce_constraint_derivatives(enforce_constraint_derivatives);
    ms.set_minimize_lagrange_multipliers(true);
    ms.set_lagrange_multiplier_weight(10);
    ms.set_multibody_dynamics_mode(dynamics_mode);
    ms.setGuess("bounds");

    MocoSolution solution = study.solve();
    solution.write("testConstraints_testDoublePendulumPointOnLine.sto");
    // moco.visualize(solution);

    model->initSystem();
    StatesTrajectory states = solution.exportToStatesTrajectory(mp);
    for (int i = 0; i < (int)states.getSize(); ++i) {
        const auto& s = states.get(i);
        model->realizePosition(s);
        const SimTK::Vec3& loc = endeff.getLocationInGround(s);

        // The end-effector should not have moved in the x- or z-directions.
        SimTK_TEST_EQ_TOL(loc[0], 0, 1e-2);
        SimTK_TEST_EQ_TOL(loc[2], 0, 1e-2);
    }

    // Run a forward simulation using the solution controls in prescribed
    // controllers for the model actuators and see if we get the correct states
    // trajectory back.
    runForwardSimulation(*model, solution, 2);
}

/// Solve an optimal control problem where a double pendulum must reach a
/// specified final configuration while subject to a constraint that couples
/// its two coordinates together via a linear relationship and minimizing
/// control effort.
template <typename SolverType>
void testDoublePendulumCoordinateCoupler(MocoSolution& solution,
        bool enforce_constraint_derivatives, std::string dynamics_mode) {
    MocoStudy study;
    study.setName("double_pendulum_coordinate_coupler");

    // Create double pendulum model and add the coordinate coupler constraint.
    auto model = createDoublePendulumModel();
    const Coordinate& q0 = model->getCoordinateSet().get("q0");
    const Coordinate& q1 = model->getCoordinateSet().get("q1");
    CoordinateCouplerConstraint* constraint = new CoordinateCouplerConstraint();
    Array<std::string> indepCoordNames;
    indepCoordNames.append("q0");
    constraint->setIndependentCoordinateNames(indepCoordNames);
    constraint->setDependentCoordinateName("q1");
    // Represented by the following equation,
    //      q1 = m*q0 + b
    // this linear function couples the two model coordinates such that given
    // the boundary conditions for q0 from testDoublePendulumPointOnLine, the
    // same boundary conditions for q1 should be achieved without imposing
    // bounds for this coordinate.
    const SimTK::Real m = -2;
    const SimTK::Real b = SimTK::Pi;
    LinearFunction linFunc(m, b);
    // Avoid CoordinateCoupler::setFunction(const Function&); it has a leak.
    constraint->setFunction(&linFunc);
    model->addConstraint(constraint);
    model->finalizeConnections();

    MocoProblem& mp = study.updProblem();
    mp.setModelAsCopy(*model);
    mp.setTimeBounds(0, 1);
    // Boundary conditions are only enforced for the first coordinate, so we can
    // test that the second coordinate is properly coupled.
    mp.setStateInfo("/jointset/j0/q0/value", {-5, 5}, 0, SimTK::Pi / 2);
    mp.setStateInfo("/jointset/j0/q0/speed", {-10, 10}, 0, 0);
    mp.setStateInfo("/jointset/j1/q1/value", {-10, 10});
    mp.setStateInfo("/jointset/j1/q1/speed", {-5, 5}, 0, 0);
    mp.setControlInfo("/tau0", {-50, 50});
    mp.setControlInfo("/tau1", {-50, 50});
    mp.addGoal<MocoControlGoal>();

    auto& ms = study.initSolver<SolverType>();
    ms.set_num_mesh_intervals(20);
    ms.set_verbosity(2);
    ms.set_optim_solver("ipopt");
    ms.set_optim_convergence_tolerance(1e-3);
    ms.set_transcription_scheme("hermite-simpson");
    ms.set_enforce_constraint_derivatives(enforce_constraint_derivatives);
    ms.set_minimize_lagrange_multipliers(true);
    ms.set_lagrange_multiplier_weight(10);
    ms.set_multibody_dynamics_mode(dynamics_mode);
    ms.setGuess("bounds");

    solution = study.solve();
    solution.write("testConstraints_testDoublePendulumCoordinateCoupler.sto");
    // moco.visualize(solution);

    model->initSystem();
    StatesTrajectory states = solution.exportToStatesTrajectory(mp);
    for (int i = 0; i < (int)states.getSize(); ++i) {
        const auto& s = states.get(i);
        model->realizePosition(s);

        // The coordinates should be coupled according to the linear function
        // described above.
        SimTK_TEST_EQ_TOL(q1.getValue(s), m * q0.getValue(s) + b, 1e-2);
    }

    // Run a forward simulation using the solution controls in prescribed
    // controllers for the model actuators and see if we get the correct states
    // trajectory back.
    runForwardSimulation(*model, solution, 1e-1);
}

/// Solve an optimal control problem where a double pendulum must follow a
/// prescribed motion based on the previous test case (see
/// testDoublePendulumCoordinateCoupler).
template <typename SolverType>
void testDoublePendulumPrescribedMotion(MocoSolution& couplerSolution,
        bool enforce_constraint_derivatives, std::string dynamics_mode) {
    MocoStudy study;
    study.setName("double_pendulum_prescribed_motion");
    MocoProblem& mp = study.updProblem();

    // Create double pendulum model.
    auto model = createDoublePendulumModel();
    // Create a spline set for the model states from the previous solution. We
    // need to call initSystem() and set the model here in order to convert the
    // solution from the previous problem to a StatesTrajectory.
    model->initSystem();
    mp.setModelAsCopy(*model);

    TimeSeriesTable statesTrajCoupler =
            couplerSolution.exportToStatesTrajectory(mp).exportToTable(*model);
    GCVSplineSet statesSpline(statesTrajCoupler);

    // Apply the prescribed motion constraints.
    Coordinate& q0 = model->updJointSet().get("j0").updCoordinate();
    q0.setPrescribedFunction(statesSpline.get("/jointset/j0/q0/value"));
    q0.setDefaultIsPrescribed(true);
    Coordinate& q1 = model->updJointSet().get("j1").updCoordinate();
    q1.setPrescribedFunction(statesSpline.get("/jointset/j1/q1/value"));
    q1.setDefaultIsPrescribed(true);
    // Set the model again after implementing the constraints.
    mp.setModelAsCopy(*model);

    mp.setTimeBounds(0, 1);
    // No bounds here, since the problem is already highly constrained by the
    // prescribed motion constraints on the coordinates.
    mp.setStateInfo("/jointset/j0/q0/value", {-10, 10});
    mp.setStateInfo("/jointset/j0/q0/speed", {-50, 50});
    mp.setStateInfo("/jointset/j1/q1/value", {-10, 10});
    mp.setStateInfo("/jointset/j1/q1/speed", {-50, 50});
    mp.setControlInfo("/tau0", {-25, 25});
    mp.setControlInfo("/tau1", {-25, 25});

    mp.addGoal<MocoControlGoal>();

    auto& ms = study.initSolver<SolverType>();
    ms.set_num_mesh_intervals(20);
    ms.set_verbosity(2);
    ms.set_optim_solver("ipopt");
    ms.set_optim_convergence_tolerance(1e-3);
    ms.set_transcription_scheme("hermite-simpson");
    ms.set_enforce_constraint_derivatives(enforce_constraint_derivatives);
    ms.set_minimize_lagrange_multipliers(true);
    ms.set_lagrange_multiplier_weight(10);
    ms.set_multibody_dynamics_mode(dynamics_mode);

    // Set guess based on coupler solution trajectory.
    MocoTrajectory guess(ms.createGuess("bounds"));
    guess.setStatesTrajectory(statesTrajCoupler);
    ms.setGuess(guess);

    MocoSolution solution = study.solve();
    solution.write("testConstraints_testDoublePendulumPrescribedMotion.sto");
    // study.visualize(solution);

    // Create a TimeSeriesTable containing the splined state data from
    // testDoublePendulumCoordinateCoupler. Since this splined data could be
    // somewhat different from the coordinate coupler OCP solution, we use this
    // to create a direct comparison between the prescribed motion OCP solution
    // states and exactly what the PrescribedMotion constraints should be
    // enforcing.
    auto statesTraj = solution.exportToStatesTrajectory(mp);
    // Initialize data structures to use in the TimeSeriesTable
    // convenience constructor.
    std::vector<double> indVec((int)statesTraj.getSize());
    SimTK::Matrix depData(
            (int)statesTraj.getSize(), (int)solution.getStateNames().size());
    Vector timeVec(1);
    for (int i = 0; i < (int)statesTraj.getSize(); ++i) {
        const auto& s = statesTraj.get(i);
        const SimTK::Real& time = s.getTime();
        indVec[i] = time;
        timeVec.updElt(0, 0) = time;
        depData.set(i, 0,
                statesSpline.get("/jointset/j0/q0/value").calcValue(timeVec));
        depData.set(i, 1,
                statesSpline.get("/jointset/j1/q1/value").calcValue(timeVec));
        // The values for the speed states are created from the spline
        // derivative values.
        depData.set(i, 2,
                statesSpline.get("/jointset/j0/q0/value")
                        .calcDerivative({0}, timeVec));
        depData.set(i, 3,
                statesSpline.get("/jointset/j1/q1/value")
                        .calcDerivative({0}, timeVec));
    }
    TimeSeriesTable splineStateValues(
            indVec, depData, solution.getStateNames());

    // Create a MocoTrajectory containing the splined state values. The splined
    // state values are also set for the controls and adjuncts as dummy data.
    const auto& statesTimes = splineStateValues.getIndependentColumn();
    SimTK::Vector time((int)statesTimes.size(), statesTimes.data(), true);
    auto mocoIterSpline = MocoTrajectory(time,
            splineStateValues.getColumnLabels(),
            splineStateValues.getColumnLabels(),
            splineStateValues.getColumnLabels(), {},
            splineStateValues.getMatrix(), splineStateValues.getMatrix(),
            splineStateValues.getMatrix(), SimTK::RowVector(0));

    // Only compare the position-level values between the current solution
    // states and the states from the previous test (original and splined).
    // These should match well, since position-level values are enforced
    // directly via a path constraint in the current problem formulation (see
    // MocoTropterSolver for details).

    SimTK_TEST_EQ_TOL(solution.compareContinuousVariablesRMS(mocoIterSpline,
                              {{"states", {"/jointset/j0/q0/value",
                                                  "/jointset/j1/q1/value"}}}),
            0, 1e-3);
    SimTK_TEST_EQ_TOL(solution.compareContinuousVariablesRMS(couplerSolution,
                              {{"states", {"/jointset/j0/q0/value",
                                                  "/jointset/j1/q1/value"}}}),
            0, 1e-3);
    // Only compare the velocity-level values between the current solution
    // states and the states from the previous test (original and splined).
    // These won't match as well as the position-level values, since velocity-
    // level errors are not enforced in the current problem formulation.
    SimTK_TEST_EQ_TOL(solution.compareContinuousVariablesRMS(mocoIterSpline,
                              {{"states", {"/jointset/j0/q0/speed",
                                                  "/jointset/j1/q1/speed"}}}),
            0, 1e-1);
    SimTK_TEST_EQ_TOL(solution.compareContinuousVariablesRMS(couplerSolution,
                              {{"states", {"/jointset/j0/q0/speed",
                                                  "/jointset/j1/q1/speed"}}}),
            0, 1e-1);
    // Compare only the actuator controls. These match worse compared to the
    // velocity-level states. It is currently unclear to what extent this is
    // related to velocity-level states not matching well or the how the model
    // constraints are enforced in the current formulation.
    SimTK_TEST_EQ_TOL(solution.compareContinuousVariablesRMS(couplerSolution,
                              {{"controls", {"/tau0", "/tau1"}}}),
            0, 5);

    // Run a forward simulation using the solution controls in prescribed
    // controllers for the model actuators and see if we get the correct states
    // trajectory back.
    runForwardSimulation(*model, solution, 1e-1);
}

TEMPLATE_TEST_CASE("DoublePendulum with and without constraint derivatives",
        "[explicit]", MocoCasADiSolver, MocoTropterSolver) {
    SECTION("DoublePendulum without constraint derivatives") {
        MocoSolution couplerSol;
        testDoublePendulumCoordinateCoupler<TestType>(
                couplerSol, false, "explicit");
        testDoublePendulumPrescribedMotion<TestType>(
                couplerSol, false, "explicit");
    }

    SECTION("DoublePendulum with constraint derivatives") {
        MocoSolution couplerSol;
        testDoublePendulumCoordinateCoupler<TestType>(
                couplerSol, true, "explicit");
        testDoublePendulumPrescribedMotion<TestType>(
                couplerSol, true, "explicit");
    }
}

TEST_CASE("DoublePendulum with and without constraint derivatives",
        "[implicit][casadi]") {
    SECTION("DoublePendulum without constraint derivatives") {
        MocoSolution couplerSol;
        testDoublePendulumCoordinateCoupler<MocoCasADiSolver>(
                couplerSol, false, "implicit");
        testDoublePendulumPrescribedMotion<MocoCasADiSolver>(
                couplerSol, false, "implicit");
    }

    SECTION("DoublePendulum with constraint derivatives") {
        MocoSolution couplerSol;
        testDoublePendulumCoordinateCoupler<MocoCasADiSolver>(
                couplerSol, true, "implicit");
        testDoublePendulumPrescribedMotion<MocoCasADiSolver>(
                couplerSol, true, "implicit");
    }
}

TEMPLATE_TEST_CASE("DoublePendulumPointOnLine without constraint derivatives",
        "[explicit]", MocoCasADiSolver, MocoTropterSolver) {
    testDoublePendulumPointOnLine<TestType>(false, "explicit");
}

TEMPLATE_TEST_CASE("DoublePendulumPointOnLine with constraint derivatives",
        "[explicit]", MocoCasADiSolver, MocoTropterSolver) {
    testDoublePendulumPointOnLine<TestType>(true, "explicit");
}

TEST_CASE("DoublePendulumPointOnLine without constraint derivatives",
        "[implicit][casadi]") {
    testDoublePendulumPointOnLine<MocoCasADiSolver>(false, "implicit");
}

TEST_CASE("DoublePendulumPointOnLine with constraint derivatives",
        "[implicit][casadi]") {
    testDoublePendulumPointOnLine<MocoCasADiSolver>(true, "implicit");
}

class EqualControlConstraint : public MocoPathConstraint {
    OpenSim_DECLARE_CONCRETE_OBJECT(EqualControlConstraint, MocoPathConstraint);

protected:
    void initializeOnModelImpl(
            const Model& model, const MocoProblemInfo&) const override {
        // Make sure the model generates a state object with the two controls we
        // expect, no more and no less.
        const auto state = model.getWorkingState();
        model.realizeVelocity(state);
        OPENSIM_THROW_IF(model.getControls(state).size() != 2, Exception,
                "State has incorrect number of controls (two expected).");

        // There is only constraint equation: match the two model controls.
        setNumEquations(1);
    }
    void calcPathConstraintErrorsImpl(
            const SimTK::State& state, SimTK::Vector& errors) const override {
        getModel().realizeVelocity(state);

        const auto& controls = getModel().getControls(state);
        // In the problem below, the actuators are bilateral and act in
        // opposite directions, so we use addition to create the residual here.
        errors[0] = controls[1] + controls[0];
    }
};

/// Solve an optimal control problem where a double pendulum must reach a
/// specified final configuration while subject to a constraint that its
/// actuators must produce an equal control trajectory.
TEMPLATE_TEST_CASE("DoublePendulumEqualControl", "",
        MocoCasADiSolver, MocoTropterSolver) {
    OpenSim::Object::registerType(EqualControlConstraint());
    MocoStudy study;
    study.setName("double_pendulum_equal_control");
    MocoProblem& mp = study.updProblem();
    auto model = createDoublePendulumModel();
    model->finalizeConnections();
    mp.setModelAsCopy(*model);

    auto* equalControlConstraint =
            mp.addPathConstraint<EqualControlConstraint>();
    MocoConstraintInfo cInfo;
    cInfo.setBounds(std::vector<MocoBounds>(1, {0, 0}));
    equalControlConstraint->setConstraintInfo(cInfo);

    mp.setTimeBounds(0, 1);
    // Coordinate value state boundary conditions are consistent with the
    // point-on-line constraint and should require the model to "unfold" itself.
    mp.setStateInfo("/jointset/j0/q0/value", {-10, 10}, 0, SimTK::Pi / 2);
    mp.setStateInfo("/jointset/j0/q0/speed", {-50, 50});
    mp.setStateInfo("/jointset/j1/q1/value", {-10, 10}, SimTK::Pi, 0);
    mp.setStateInfo("/jointset/j1/q1/speed", {-50, 50});
    mp.setControlInfo("/tau0", {-50, 50});
    mp.setControlInfo("/tau1", {-50, 50});

    mp.addGoal<MocoControlGoal>();

    auto& ms = study.initSolver<TestType>();
    ms.set_num_mesh_intervals(25);
    ms.set_verbosity(2);
    ms.set_optim_solver("ipopt");
    ms.set_optim_convergence_tolerance(1e-3);
    ms.setGuess("bounds");

    MocoSolution solution = study.solve();
    solution.write("testConstraints_testDoublePendulumEqualControl.sto");
    // moco.visualize(solution);

    const auto& control_tau0 = solution.getControl("/tau0");
    const auto& control_tau1 = solution.getControl("/tau1");
    const auto& control_res = control_tau1.abs() - control_tau0.abs();
    SimTK_TEST_EQ_TOL(control_res.normRMS(), 0, 1e-6);

    // Run a forward simulation using the solution controls in prescribed
    // controllers for the model actuators and see if we get the correct states
    // trajectory back.
    // TODO why does the forward solution match so poorly here?
    MocoTrajectory forwardSolution = runForwardSimulation(*model, solution, 2);
    // moco.visualize(forwardSolution);

    // Test de/serialization.
    // ======================
    std::string setup_fname =
            "testConstraints_testDoublePendulumEqualControl.omoco";
    study.print(setup_fname);
    MocoSolution solutionDeserialized;
    MocoStudy mocoDeserialize(setup_fname);
    solutionDeserialized = mocoDeserialize.solve();
    SimTK_TEST(solution.isNumericallyEqual(solutionDeserialized));
}

/// Test that a problem that fails with path constraints does not return a zero
/// time vector.
TEMPLATE_TEST_CASE("FailWithPathConstraints", "",
        MocoCasADiSolver, MocoTropterSolver) {
    OpenSim::Object::registerType(EqualControlConstraint());
    MocoStudy study;
    study.setName("path_constraint_fail");
    MocoProblem& mp = study.updProblem();
    auto model = createDoublePendulumModel();
    model->finalizeConnections();
    mp.setModelAsCopy(*model);
    auto* equalControlConstraint =
            mp.addPathConstraint<EqualControlConstraint>();
    MocoConstraintInfo cInfo;
    cInfo.setBounds(std::vector<MocoBounds>(1, {0, 0}));
    equalControlConstraint->setConstraintInfo(cInfo);
    mp.setTimeBounds(0, 1);
    mp.addGoal<MocoControlGoal>();
    auto& ms = study.initSolver<TestType>();
    ms.set_optim_max_iterations(1);
    ms.set_num_mesh_intervals(5);
    ms.set_verbosity(2);
    MocoSolution solution = study.solve().unseal();
}

// This problem is a point mass welded to ground, with gravity. We are
// solving for the mass that allows the point mass to obey the constraint
// of staying in place. This checks that the parameters are applied to both
// ModelBase and ModelDisabledConstraints.
TEMPLATE_TEST_CASE(
        "Parameters are set properly for Base and DisabledConstraints",
        "[tropter]", MocoTropterSolver /*, too damn slow: MocoCasADiSolver*/) {
    Model model;
    auto* body = new Body("b", 0.7, SimTK::Vec3(0), SimTK::Inertia(1));
    model.addBody(body);

    auto* joint = new PlanarJoint("j", model.getGround(), *body);
    model.addJoint(joint);

    auto* constraint = new PointConstraint(model.getGround(), SimTK::Vec3(0),
                                           *body, SimTK::Vec3(0));
    model.addConstraint(constraint);
    model.finalizeConnections();

    MocoStudy study;
    auto& problem = study.updProblem();
    problem.setModelAsCopy(model);
    problem.setTimeBounds(0, 1);
    problem.addParameter("mass", "/bodyset/b", "mass", MocoBounds(0.5, 1.5));
    auto& solver = study.initSolver<TestType>();
    solver.set_num_mesh_intervals(10);
    MocoSolution solution = study.solve();
    CHECK(solution.getParameter("mass") == Approx(1.0).epsilon(1e-3));
}

class MocoJointReactionComponentGoal : public MocoGoal {
    OpenSim_DECLARE_CONCRETE_OBJECT(MocoJointReactionComponentGoal, MocoGoal);

public:
    void initializeOnModelImpl(const Model&) const override {
        setRequirements(1, 1);
    }
    void calcIntegrandImpl(const IntegrandInput& input,
            SimTK::Real& integrand) const override {
        getModel().realizeAcceleration(input.state);
        const auto& joint = getModel().getComponent<Joint>("jointset/j1");
        // Minus sign since we are maximizing.
        integrand =
                -joint.calcReactionOnChildExpressedInGround(input.state)[0][0];
    }
    void calcGoalImpl(
            const GoalInput& input, SimTK::Vector& cost) const override {
        cost[0] = input.integral;
    }
};

template <typename TestType>
void testDoublePendulumJointReactionGoal(std::string dynamics_mode) {
    MocoStudy study;
    study.setName("double_pendulum");
    MocoProblem& mp = study.updProblem();
    // Create double pendulum model and add prescribed motion constraints.
    const auto pi = SimTK::Pi;
    auto model = createDoublePendulumModel();
    model->updCoordinateSet().get("q0").setPrescribedFunction(
            Constant(0.25 * pi));
    model->updCoordinateSet().get("q0").setDefaultIsPrescribed(true);
    model->updCoordinateSet().get("q1").setPrescribedFunction(
            Constant(0.5 * pi));
    model->updCoordinateSet().get("q1").setDefaultIsPrescribed(true);

    const Station& endeff = model->getComponent<Station>("endeff");
    auto* actuator = new PointActuator("b1");
    actuator->setName("push");
    actuator->set_point(endeff.get_location());
    actuator->set_point_is_global(false);
    actuator->set_direction(Vec3(0, 0, -1));
    actuator->set_force_is_global(true);
    model->addComponent(actuator);

    model->finalizeConnections();
    mp.setModelAsCopy(*model);

    mp.setTimeBounds(0, 1);
    mp.setStateInfo("/jointset/j0/q0/value", {-0.6 * pi, 0.6 * pi});
    mp.setStateInfo("/jointset/j0/q0/speed", {-10, 10});
    mp.setStateInfo("/jointset/j1/q1/value", {0, pi});
    mp.setStateInfo("/jointset/j1/q1/speed", {-10, 10});
    mp.setControlInfo("/tau0", {-20, 20});
    mp.setControlInfo("/tau1", {-20, 20});
    mp.setControlInfo("/push", {-20, 20});

    // This cost tries to *maximize* joint j1's reaction torque in the
    // x-direction, which should cause the actuator "push" to hit its upper
    // bound.
    mp.addGoal<MocoJointReactionComponentGoal>();

    auto& ms = study.initSolver<TestType>();
    int N = 5;
    ms.set_num_mesh_intervals(N);
    ms.set_verbosity(2);
    ms.set_optim_solver("ipopt");
    ms.set_optim_convergence_tolerance(1e-6);
    ms.set_transcription_scheme("hermite-simpson");
    ms.set_enforce_constraint_derivatives(true);
    ms.set_minimize_lagrange_multipliers(true);
    ms.set_lagrange_multiplier_weight(10);
    ms.set_multibody_dynamics_mode(dynamics_mode);
    ms.setGuess("bounds");

    MocoSolution solution = study.solve().unseal();
    solution.write("testConstraints_testDoublePendulumJointReactionGoal.sto");

    // Check that the actuator "push" is hitting its upper bound.
    CHECK(solution.getControl("/push")[0] == Approx(20).epsilon(1e-4));
    // Check that j1's x-direction reaction torque (the only objective term)
    // is the proper value.
    CHECK(solution.getObjective() == Approx(-1. / sqrt(2) * 20).epsilon(1e-2));
}

TEMPLATE_TEST_CASE(
        "DoublePendulumPointJointReactionGoal with constraint derivatives",
        "[explicit]", MocoCasADiSolver, MocoTropterSolver) {
    testDoublePendulumJointReactionGoal<TestType>("explicit");
}

TEMPLATE_TEST_CASE("DoublePendulumJointReactionGoal implicit with "
                   "constraint derivatives",
        "[implicit][casadi]", MocoCasADiSolver) {
    testDoublePendulumJointReactionGoal<TestType>("implicit");
}

struct AccelerationsAndJointReaction {
    SimTK::Vector udot;
    SimTK::SpatialVec reaction;
};

// TODO: Don't have direct access to multipliers. We need to know how to
// translate multipliers into joint reactions.
class MocoMultiplierAccelerationGoal : public MocoGoal {
    OpenSim_DECLARE_CONCRETE_OBJECT(MocoMultiplierAccelerationGoal, MocoGoal);

public:
    MocoMultiplierAccelerationGoal(std::string jointName,
            std::shared_ptr<AccelerationsAndJointReaction> data)
            : m_jointName(jointName), m_data(data) {}
    void initializeOnModelImpl(const Model&) const override {
        setRequirements(0, 1);
    }
    void calcGoalImpl(
            const GoalInput& input, SimTK::Vector& cost) const override {
        const auto& state = input.final_state;
        getModel().realizeAcceleration(state);
        m_data->udot = input.final_state.getUDot();
        const auto& joint = getModel().getComponent<Joint>(m_jointName);
        m_data->reaction =
                joint.calcReactionOnChildExpressedInGround(input.final_state);

        cost[0] = 0;
    }

private:
    std::string m_jointName;
    std::shared_ptr<AccelerationsAndJointReaction> m_data;
};

// Normally, Simbody computes its own generalized accelerations and Lagrange
// multipliers. In Moco, when a model has kinematic constraints, we provide
// separate multipliers. When using implicit dynamics, we provide separate
// accelerations. This test ensures that these accelerations and multipliers are
// those that Moco specified, not what Simbody computes.
TEST_CASE("Goals use Moco-defined accelerations and multipliers", "[casadi]") {
    MocoStudy study;
    study.setName("mass_welded");
    MocoProblem& problem = study.updProblem();
    // Rigid body welded to ground.
    Model model;
    const double mass = 1.0;
    auto* body = new Body("body", mass, SimTK::Vec3(0), SimTK::Inertia(1));
    model.addBody(body);

    auto* joint = new PlanarJoint("joint", model.getGround(), *body);
    joint->updCoordinate(PlanarJoint::Coord::RotationZ).setName("rz");
    joint->updCoordinate(PlanarJoint::Coord::TranslationX).setName("tx");
    joint->updCoordinate(PlanarJoint::Coord::TranslationY).setName("ty");
    model.addJoint(joint);

    auto* constr = new WeldConstraint("constraint", model.getGround(),
            SimTK::Transform(), *body, SimTK::Transform());
    model.addConstraint(constr);
    model.finalizeConnections();
    problem.setModelAsCopy(model);

    problem.setTimeBounds(0, 1);

    // This goal is used to populate the testData struct, which will contain
    // the accelerations and joint reactions generated by Moco.  
    auto testData = std::make_shared<AccelerationsAndJointReaction>();
    problem.addGoal<MocoMultiplierAccelerationGoal>("jointset/joint", testData);

    auto& solver = study.initCasADiSolver();
    int N = 5;
    solver.set_num_mesh_intervals(N);
    solver.set_minimize_lagrange_multipliers(true);
    solver.set_multibody_dynamics_mode("implicit");
    solver.set_optim_max_iterations(0);
    solver.set_parallel(0);
    auto guess = solver.createGuess("bounds");
    int Nguess = 2;
    guess.resampleWithNumTimes(Nguess);

    // Set positions to zero.
    const double rz = 0;
    guess.setState(
            "/jointset/joint/rz/value", createVectorLinspace(Nguess, rz, rz));
    const double tx = 0;
    guess.setState(
            "/jointset/joint/tx/value", createVectorLinspace(Nguess, tx, tx));
    const double ty = 0;
    guess.setState(
            "/jointset/joint/ty/value", createVectorLinspace(Nguess, ty, ty));

    // Set speeds to "random" values.
    const double rz_u = 2.471;
    guess.setState("/jointset/joint/rz/speed",
            createVectorLinspace(Nguess, rz_u, rz_u));
    const double tx_u = -1.61;
    guess.setState("/jointset/joint/tx/speed",
            createVectorLinspace(Nguess, tx_u, tx_u));
    const double ty_u = 6.0162;
    guess.setState("/jointset/joint/ty/speed",
            createVectorLinspace(Nguess, ty_u, ty_u));

    // Set multpliers to "random" values.
    const double lambda0 = 0.813604;
    guess.setMultiplier(
            "lambda_cid3_p0", createVectorLinspace(Nguess, lambda0, lambda0));
    const double lambda1 = 1.390461;
    guess.setMultiplier(
            "lambda_cid3_p1", createVectorLinspace(Nguess, lambda1, lambda1));
    const double lambda2 = 0.614711;
    guess.setMultiplier(
            "lambda_cid3_p2", createVectorLinspace(Nguess, lambda2, lambda2));
    const double lambda3 = 7.246214;
    guess.setMultiplier(
            "lambda_cid3_p3", createVectorLinspace(Nguess, lambda3, lambda3));
    const double lambda4 = 4.741341;
    guess.setMultiplier(
            "lambda_cid3_p4", createVectorLinspace(Nguess, lambda4, lambda4));
    const double lambda5 = 0.691361;
    guess.setMultiplier(
            "lambda_cid3_p5", createVectorLinspace(Nguess, lambda5, lambda5));

    // Set derivatives (accelerations) to "random" values.
    const double rz_a = .4024742;
    guess.setDerivative("/jointset/joint/rz/accel",
            createVectorLinspace(Nguess, rz_a, rz_a));
    const double tx_a = 0.351;
    guess.setDerivative("/jointset/joint/tx/accel",
            createVectorLinspace(Nguess, tx_a, tx_a));
    const double ty_a = 0.601361;
    guess.setDerivative("/jointset/joint/ty/accel",
            createVectorLinspace(Nguess, ty_a, ty_a));

    solver.setGuess(guess);

    MocoSolution solution = study.solve().unseal();

    // Make sure the solution contains the multipliers and derivatives we
    // supplied, not any computed by Simbody.

    CHECK(solution.getMultiplier("lambda_cid3_p0").getElt(0, 0) ==
            Approx(lambda0));
    CHECK(solution.getMultiplier("lambda_cid3_p1").getElt(0, 0) ==
            Approx(lambda1));
    CHECK(solution.getMultiplier("lambda_cid3_p2").getElt(0, 0) ==
            Approx(lambda2));
    CHECK(solution.getMultiplier("lambda_cid3_p3").getElt(0, 0) ==
            Approx(lambda3));
    CHECK(solution.getMultiplier("lambda_cid3_p4").getElt(0, 0) ==
            Approx(lambda4));
    CHECK(solution.getMultiplier("lambda_cid3_p5").getElt(0, 0) ==
            Approx(lambda5));

    CHECK(solution.getDerivative("/jointset/joint/rz/accel").getElt(0, 0) ==
            Approx(rz_a));
    CHECK(solution.getDerivative("/jointset/joint/tx/accel").getElt(0, 0) ==
            Approx(tx_a));
    CHECK(solution.getDerivative("/jointset/joint/ty/accel").getElt(0, 0) ==
            Approx(ty_a));

    CHECK(testData->udot[0] == Approx(rz_a));
    CHECK(testData->udot[1] == Approx(tx_a));
    CHECK(testData->udot[2] == Approx(ty_a));

    // The constraint Jacobian is:
    // [1 0 0
    //  0 0 0
    //  0 0 0
    //  0 1 0
    //  0 0 1
    //  0 0 0].
    // That is, lambda0 exerts a moment in direction rz, lambda3 exerts
    // a force in direction tx, and lambda4 exerts a force in direction ty.
    auto state = model.initSystem();
    model.setStateVariableValue(state, "/jointset/joint/rz/value", rz);
    model.setStateVariableValue(state, "/jointset/joint/tx/value", tx);
    model.setStateVariableValue(state, "/jointset/joint/ty/value", ty);
    model.realizePosition(state);
    SimTK::Matrix G;
    model.getMatterSubsystem().calcG(state, G);
    CAPTURE(G);

    // Compute the joint reactions from the Lagrange multipliers (lambda's) and
    // compare them to joint reactions computed internally.
    double Mx = lambda1;
    double My = lambda2;
    // Mz - lambda0 = Izz * alpha_z
    double Mz = lambda0 + 1.0 * rz_a;
    double Rx = mass * tx_a + lambda3;
    double g = model.get_gravity().norm();
    double Ry = mass * ty_a + mass * g + lambda4;
    double Rz = lambda5;

    CHECK(Mx == Approx(testData->reaction[0][0]));
    CHECK(My == Approx(testData->reaction[0][1]));
    CHECK(Mz == Approx(testData->reaction[0][2]));
    CHECK(Rx == Approx(testData->reaction[1][0]));
    CHECK(Ry == Approx(testData->reaction[1][1]));
    CHECK(Rz == Approx(testData->reaction[1][2]));
}

TEST_CASE("Multipliers are correct", "[casadi]") {
    SECTION("Body welded to ground") {
        auto dynamics_mode =
                GENERATE(as<std::string>{}, "implicit", "explicit");

        Model model;
        const double mass = 1.3169;
        auto* body = new Body("body", mass, SimTK::Vec3(0), SimTK::Inertia(1));
        model.addBody(body);

        auto* joint = new PlanarJoint("joint", model.getGround(), *body);
        model.addJoint(joint);

        auto* constr = new PointConstraint(model.getGround(), Vec3(0),
                                           *body, Vec3(0));
        model.addConstraint(constr);
        model.finalizeConnections();

        MocoStudy study;
        auto& problem = study.updProblem();
        problem.setModelAsCopy(model);

        problem.setTimeBounds(0, 0.5);

        auto& solver = study.initCasADiSolver();
        solver.set_num_mesh_intervals(5);
        solver.set_multibody_dynamics_mode(dynamics_mode);
        solver.set_transcription_scheme("hermite-simpson");
        solver.set_enforce_constraint_derivatives(true);

        MocoSolution solution = study.solve();

        // Constraints 0 through 2 are the locks for the 3 translational DOFs.
        const auto FX = solution.getMultiplier("lambda_cid3_p0");
        SimTK::Vector zero(FX);
        zero.setToZero();
        OpenSim_CHECK_MATRIX_TOL(FX, zero, 1e-5);
        const auto FY = solution.getMultiplier("lambda_cid3_p1");
        SimTK::Vector g(zero.size(), model.get_gravity()[1]);
        OpenSim_CHECK_MATRIX_TOL(FY, mass * g, 1e-5);
        const auto FZ = solution.getMultiplier("lambda_cid3_p2");
        OpenSim_CHECK_MATRIX_TOL(FZ, zero, 1e-5);
    }

    // This problem is a point mass constrained to the line 0 = x - y.
    // constraint Jacobian G is [1, -1].
    //      m xdd + G(0) * lambda = Fx  -> m xdd + lambda = Fx
    //      m ydd + G(1) * lambda = Fy  -> m ydd - lambda = Fy
    // Since xdd = ydd, we have:
    //      lambda = 0.5 * (Fx - Fy).
    // This test ensures that the multiplier has the correct value.
    SECTION("Planar point mass with CoordinateCouplerConstraint") {

        auto dynamics_mode =
                GENERATE(as<std::string>{}, "implicit", "explicit");

        Model model = ModelFactory::createPlanarPointMass();
        model.set_gravity(Vec3(0));
        CoordinateCouplerConstraint* constraint =
                new CoordinateCouplerConstraint();
        Array<std::string> names;
        names.append("tx");
        constraint->setIndependentCoordinateNames(names);
        constraint->setDependentCoordinateName("ty");
        LinearFunction func(1.0, 0.0);
        constraint->setFunction(func);
        model.addConstraint(constraint);

        model.finalizeConnections();

        MocoStudy study;
        auto& problem = study.updProblem();
        problem.setModelAsCopy(model);

        problem.setTimeBounds(0, 1);
        problem.setStateInfo("/jointset/tx/tx/value", {-5, 5}, 0, 3);
        problem.setStateInfo("/jointset/tx/tx/speed", {-5, 5}, 0, 0);
        problem.setControlInfo("/forceset/force_x", 0.5);

        problem.addGoal<MocoControlGoal>();

        auto& solver = study.initCasADiSolver();
        solver.set_num_mesh_intervals(10);
        solver.set_multibody_dynamics_mode(dynamics_mode);
        solver.set_transcription_scheme("hermite-simpson");
        solver.set_enforce_constraint_derivatives(true);
        MocoSolution solution = study.solve();
        const auto Fx = solution.getControl("/forceset/force_x");
        const auto Fy = solution.getControl("/forceset/force_y");
        const auto lambda = solution.getMultiplier("lambda_cid2_p0");

        OpenSim_CHECK_MATRIX_TOL(lambda, 0.5 * (Fx - Fy), 1e-5);
    }
}

// Ensure that we correctly handle the combination of prescribed kinematics
// (PositionMotion) and kinematic constraints. This test is similar to the one
// above except that we prescribe motions for tx and ty.
TEST_CASE("Prescribed kinematics with kinematic constraints", "[casadi]") {
    Model model = ModelFactory::createPlanarPointMass();
    model.set_gravity(Vec3(0));
    CoordinateCouplerConstraint* constraint = new CoordinateCouplerConstraint();
    Array<std::string> names;
    names.append("tx");
    constraint->setIndependentCoordinateNames(names);
    constraint->setDependentCoordinateName("ty");
    LinearFunction func(1.0, 0.0);
    constraint->setFunction(func);
    model.addConstraint(constraint);

    auto* posmot = new PositionMotion();
    Sine function = Sine(1.0, 1.0, 0, 1.0);
    posmot->setPositionForCoordinate(model.getCoordinateSet().get(0), function);
    posmot->setPositionForCoordinate(model.getCoordinateSet().get(1), function);
    model.addComponent(posmot);

    model.finalizeConnections();

    MocoStudy study;
    auto& problem = study.updProblem();
    problem.setModelAsCopy(model);

    problem.setTimeBounds(0, 3);
    problem.setControlInfo("/forceset/force_x", 0.5);

    problem.addGoal<MocoControlGoal>();

    auto& solver = study.initCasADiSolver();
    solver.set_num_mesh_intervals(10);
    solver.set_multibody_dynamics_mode("implicit");
    solver.set_interpolate_control_midpoints(false);
    MocoSolution solution = study.solve();
    const auto Fx = solution.getControl("/forceset/force_x");
    const auto Fy = solution.getControl("/forceset/force_y");
    const auto lambda = solution.getMultiplier("lambda_cid2_p0");

    OpenSim_CHECK_MATRIX_TOL(lambda, 0.5 * (Fx - Fy), 1e-5);
}

TEMPLATE_TEST_CASE("MocoControlBoundConstraint", "",
        MocoCasADiSolver, MocoTropterSolver) {
    SECTION("Lower bound only") {
        MocoStudy study;
        auto& problem = study.updProblem();
        problem.setModelAsCopy(ModelFactory::createPendulum());
        problem.setTimeBounds(0, 1);
        problem.setStateInfo("/jointset/j0/q0/value", {-10, 10}, 0);
        problem.setStateInfo("/jointset/j0/q0/speed", {-10, 10}, 0);
        problem.setControlInfo("/tau0", {-5, 5});
        problem.addGoal<MocoControlGoal>();
        auto* constr = problem.addPathConstraint<MocoControlBoundConstraint>();
        const double lowerBound = 0.1318;
        constr->addControlPath("/tau0");
        constr->setLowerBound(Constant(lowerBound));

        study.initSolver<TestType>();
        MocoSolution solution = study.solve();
        SimTK::Vector expected(solution.getNumTimes());
        expected = lowerBound;
        OpenSim_CHECK_MATRIX_ABSTOL(
                solution.getControlsTrajectory(), expected, 1e-6);
    }

    SECTION("Upper bound only") {
        MocoStudy study;
        auto& problem = study.updProblem();
        problem.setModelAsCopy(ModelFactory::createPendulum());
        problem.setTimeBounds(0, {0.1, 10});
        problem.setStateInfo("/jointset/j0/q0/value", {0, 1}, 0, 0.53);
        problem.setStateInfo("/jointset/j0/q0/speed", {-10, 10}, 0, 0);
        problem.setControlInfo("/tau0", {-20, 20});
        problem.addGoal<MocoFinalTimeGoal>();
        auto* constr = problem.addPathConstraint<MocoControlBoundConstraint>();
        constr->addControlPath("/tau0");
        const double upperBound = 11.236;
        constr->setUpperBound(Constant(upperBound));

        study.initSolver<TestType>();
        MocoSolution solution = study.solve();
        SimTK::Vector expected(solution.getNumTimes());
        expected = upperBound;
        CHECK(SimTK::max(solution.getControlsTrajectory())[0] ==
                Approx(upperBound).margin(1e-6));
        CHECK(SimTK::min(solution.getControlsTrajectory())[0] ==
                Approx(-20).margin(1e-6));
    }

    SECTION("Upper and lower bounds are the same") {
        MocoStudy study;
        auto& problem = study.updProblem();
        problem.setModelAsCopy(ModelFactory::createPendulum());
        problem.setTimeBounds(0, 1);
        problem.setStateInfo("/jointset/j0/q0/value", {-10, 10}, 0);
        problem.setStateInfo("/jointset/j0/q0/speed", {-10, 10}, 0);
        problem.setControlInfo("/tau0", {-5, 5});
        problem.addGoal<MocoControlGoal>();
        PiecewiseLinearFunction violateLower;
        violateLower.addPoint(0, 0);
        violateLower.addPoint(0.2, 0.5316);
        violateLower.addPoint(0.7, -0.3137);
        violateLower.addPoint(1, .0319);
        auto* constr = problem.addPathConstraint<MocoControlBoundConstraint>();
        constr->addControlPath("/tau0");
        constr->setLowerBound(violateLower);
        constr->setEqualityWithLower(true);
        study.initSolver<TestType>();
        MocoSolution solution = study.solve();
        SimTK::Vector expectedV(solution.getNumTimes());
        for (int itime = 0; itime < expectedV.size(); ++itime) {
            SimTK::Vector arg(1);
            arg[0] = solution.getTime()[itime];
            expectedV[itime] = violateLower.calcValue(arg);
        }
        MocoTrajectory expected = solution;
        expected.setControl("/tau0", expectedV);

        CHECK(solution.compareContinuousVariablesRMS(
                      expected, {{"controls", {}}}) < 1e-3);
    }

    SECTION("Time range of bounds function is too small.") {
        MocoStudy study;
        auto& problem = study.updProblem();
        problem.setModelAsCopy(ModelFactory::createPendulum());
        problem.setTimeBounds({-31, 0}, {1, 50});
        problem.addGoal<MocoControlGoal>();
        GCVSpline violateLower;
        violateLower.setDegree(5);
        violateLower.addPoint(-30.9999, 0);
        violateLower.addPoint(0, 0);
        violateLower.addPoint(0.5, 0);
        violateLower.addPoint(0.7, 0);
        violateLower.addPoint(0.8, 0);
        violateLower.addPoint(0.9, 0);
        violateLower.addPoint(50, 0.319);
        auto* constr = problem.addPathConstraint<MocoControlBoundConstraint>();
        constr->addControlPath("/tau0");
        constr->setLowerBound(violateLower);
        CHECK_THROWS_WITH(study.solve(),
                ContainsSubstring("must be less than or equal to the minimum"));
        constr->clearLowerBound();
        GCVSpline violateUpper;
        violateUpper.setDegree(5);
        violateUpper.addPoint(-31, 0);
        violateUpper.addPoint(0, 0);
        violateUpper.addPoint(0.5, 0);
        violateUpper.addPoint(0.7, 0);
        violateUpper.addPoint(0.8, 0);
        violateUpper.addPoint(0.9, 0);
        violateUpper.addPoint(49.99999, .0319);
        constr->setUpperBound(violateUpper);
        CHECK_THROWS_WITH(study.solve(),
                ContainsSubstring(
                    "must be greater than or equal to the maximum"));
    }

    SECTION("Can omit both bounds.") {
        MocoStudy study;
        auto& problem = study.updProblem();
        problem.setModelAsCopy(ModelFactory::createPendulum());
        problem.setTimeBounds(0, 1);
        problem.setStateInfo("/jointset/j0/q0/value", {-10, 10}, 0);
        problem.setStateInfo("/jointset/j0/q0/speed", {-10, 10}, 0);
        problem.setControlInfo("/tau0", {-5, 5});
        problem.addGoal<MocoControlGoal>();
        auto* constr = problem.addPathConstraint<MocoControlBoundConstraint>();
        study.initSolver<TestType>();
        study.solve();
        constr->addControlPath("/tau0");
        study.solve();
    }
}

<<<<<<< HEAD
TEMPLATE_TEST_CASE("MocoOutputBoundConstraint", "",
        MocoCasADiSolver, MocoTropterSolver) {
    SECTION("Two outputs with equality bound") {
        MocoSolution solutionControl;
        MocoStudy study;
        auto& problem = study.updProblem();
        auto model = createDoubleSlidingMassModel();
        model->initSystem();

        problem.setModelAsCopy(*model);
        problem.setTimeBounds(0, 6.283);

        problem.setStateInfo("/slider/position/value", MocoBounds(-5, 5),
            MocoInitialBounds(-1, 1));
        problem.setStateInfo("/slider/position/speed", {-1, 1});
        problem.setStateInfo("/slider2/position/value", MocoBounds(-5, 5),
            MocoInitialBounds(-1, 1));
        problem.setStateInfo("/slider2/position/speed", {-1, 1});

        auto* constr = problem.addPathConstraint<MocoOutputBoundConstraint>();
        Sine lower;
        constr->setLowerBound(lower);
        constr->setEqualityWithLower(true);
        constr->setOutputIndex(0);
        constr->setOutputPath("/body|position");
        constr->setSecondOutputPath("/body2|position");
        constr->setOperation("subtraction");

        auto& solver = study.template initSolver<TestType>();
        solver.set_num_mesh_intervals(30);
        MocoSolution solution = study.solve();

        auto solutionPosition1 = solution.getState("/slider/position/value");
        auto solutionPosition2 = solution.getState("/slider2/position/value");
        auto times = solution.getTime();
        SimTK::Vector time(1);
        for (int i = 0; i < solution.getNumTimes(); ++i) {
            double diff = (static_cast<SimTK::Vec3>(solutionPosition1[i])[0]
                - static_cast<SimTK::Vec3>(solutionPosition2[i])[0]);
            time[0] = times[i];
            REQUIRE_THAT(diff, Catch::Matchers::WithinAbs(
                               lower.calcValue(time), 1e-3));
        }
    }

    SECTION("One output with upper bound") {
        MocoSolution solutionControl;
        MocoStudy study;
        auto& problem = study.updProblem();
        auto model = ModelFactory::createSlidingPointMass();
        model.initSystem();

        problem.setModelAsCopy(model);
        problem.setTimeBounds(0, 3);

        problem.setStateInfo("/slider/position/value", MocoBounds(-3, 3));
        problem.setStateInfo("/slider/position/speed", {-3, 3});

        auto* constr = problem.addPathConstraint<MocoOutputBoundConstraint>();
        PiecewiseLinearFunction upper;
        upper.addPoint(0, 0);
        upper.addPoint(1, -1);
        upper.addPoint(2, -0.4);
        upper.addPoint(3, 1);
        constr->setUpperBound(upper);
        constr->setOutputIndex(0);
        constr->setOutputPath("/body|position");

        // want to minimize position magnitude, but can't reach 0 due to constraint
        auto* goal = problem.addGoal<MocoOutputGoal>();
        goal->setOutputPath("/body|position");
        goal->setExponent(2);

        auto* effort = problem.addGoal<MocoControlGoal>();
        effort->setWeight(0.1);
        effort->setName("effort");

        auto& solver = study.template initSolver<TestType>();
        solver.set_num_mesh_intervals(30);
        MocoSolution solution = study.solve();

        auto solutionPosition = solution.getState("/slider/position/value");
        auto times = solution.getTime();
        SimTK::Vector time(1);
        for (int i = 0; i < solution.getNumTimes(); ++i) {
            double position = static_cast<SimTK::Vec3>(solutionPosition[i])[0];
            time[0] = times[i];
            double bound = upper.calcValue(time);
            CHECK(Catch::Approx(position).margin(1e-4) <= bound);
=======

TEMPLATE_TEST_CASE("MocoStateBoundConstraint", "",
        MocoCasADiSolver, MocoTropterSolver) {
    SECTION("Upper bounded speed") {
        MocoSolution solutionControl;
        MocoStudy study;
        auto& problem = study.updProblem();
        problem.setModelAsCopy(ModelFactory::createSlidingPointMass());
        problem.setTimeBounds(0, 3);
        problem.setStateInfo("/slider/position/speed", {-10, 10}, 0);
        auto* effort = problem.addGoal<MocoControlGoal>();
        effort->setName("effort");
        effort->setWeight(0.001);
        // decreasing speed constraint
        auto* constr = problem.addPathConstraint<MocoStateBoundConstraint>();
        constr->addStatePath("/slider/position/speed");
        PiecewiseLinearFunction upperBound;
        upperBound.addPoint(0, 2);
        upperBound.addPoint(3, -3);
        constr->setUpperBound(upperBound);
        study.initSolver<TestType>();
        MocoSolution solution = study.solve();
        // ensure that at every state, the speed is under the bound
        auto solutionSpeed = solution.getState("/slider/position/speed");
        auto times = solution.getTime();
        SimTK::Vector time(1);
        for (int i = 0; i < solution.getNumTimes(); ++i) {
            double speed = solutionSpeed[i];
            time[0] = times[i];
            double max = upperBound.calcValue(time);
            CHECK(Catch::Approx(speed).margin(1e-8) <= max);
        }
    }

    SECTION("Equality bounded speed") {
        MocoSolution solutionControl;
        MocoStudy study;
        auto& problem = study.updProblem();
        problem.setModelAsCopy(ModelFactory::createSlidingPointMass());
        problem.setTimeBounds(0, 10);
        problem.setStateInfo("/slider/position/speed", {-10, 10}, 0);
        // add constraint of changing speed
        auto* constr = problem.addPathConstraint<MocoStateBoundConstraint>();
        constr->addStatePath("/slider/position/speed");
        constr->setEqualityWithLower(true);
        Sine lowerBound;
        constr->setLowerBound(lowerBound);
        // can't have upper bound when set to equal lower bound
        constr->setUpperBound(Constant(1));
        CHECK_THROWS(study.initSolver<TestType>());
        // undo upper bound and solve
        constr->clearUpperBound();
        study.initSolver<TestType>();
        MocoSolution solution = study.solve();
        // check that the speed is always close to the lower bound
        auto solutionSpeed = solution.getState("/slider/position/speed");
        auto times = solution.getTime();
        SimTK::Vector time(1);
        for (int i = 0; i < solution.getNumTimes(); ++i) {
            double speed = solutionSpeed[i];
            time[0] = times[i];
            double max = lowerBound.calcValue(time);
            REQUIRE_THAT(speed, Catch::Matchers::WithinAbs(max, 1e-4));
        }
    }

    SECTION("Double bounded speed") {
        MocoSolution solutionControl;
        MocoStudy study;
        auto& problem = study.updProblem();
        problem.setModelAsCopy(ModelFactory::createSlidingPointMass());
        problem.setTimeBounds(0, 4);
        problem.setStateInfo("/slider/position/speed", {-10, 10});
        // add speed constraint with changing upper and lower bounds
        auto* constr = problem.addPathConstraint<MocoStateBoundConstraint>();
        constr->addStatePath("/slider/position/speed");
        PiecewiseLinearFunction lowerBound;
        lowerBound.addPoint(0, -2);
        lowerBound.addPoint(2, 1);
        lowerBound.addPoint(4, -3);
        constr->setLowerBound(lowerBound);
        PiecewiseLinearFunction upperBound;
        upperBound.addPoint(0, -1);
        upperBound.addPoint(2, 4);
        upperBound.addPoint(4, 0);
        constr->setUpperBound(upperBound);
        study.initSolver<TestType>();
        MocoSolution solution = study.solve();
        // check that the speed is between the bounds
        auto solutionSpeed = solution.getState("/slider/position/speed");
        auto times = solution.getTime();
        SimTK::Vector time(1);
        for (int i = 0; i < solution.getNumTimes(); ++i) {
            double speed = solutionSpeed[i];
            time[0] = times[i];
            double max = upperBound.calcValue(time);
            CHECK(Catch::Approx(speed).margin(1e-8) <= max);
            double min = lowerBound.calcValue(time);
            CHECK(Catch::Approx(speed).margin(1e-8) >= min);
>>>>>>> 8b7acc3d
        }
    }

    SECTION("Time range of bounds function is too small.") {
        MocoStudy study;
        auto& problem = study.updProblem();
        problem.setModelAsCopy(ModelFactory::createPendulum());
        problem.setTimeBounds({-31, 0}, {1, 50});
        problem.addGoal<MocoControlGoal>();
        GCVSpline violateLower;
        violateLower.setDegree(5);
        violateLower.addPoint(-30.9999, 0);
        violateLower.addPoint(0, 0);
        violateLower.addPoint(0.5, 0);
        violateLower.addPoint(0.7, 0);
        violateLower.addPoint(0.8, 0);
        violateLower.addPoint(0.9, 0);
        violateLower.addPoint(50, 0.319);
<<<<<<< HEAD
        auto* constr = problem.addPathConstraint<MocoOutputBoundConstraint>();
        constr->setOutputPath("|kinetic_energy");
        constr->setLowerBound(violateLower);
        CHECK_THROWS_WITH(study.solve(),
                ContainsSubstring("must be less than or equal to the minimum"));
=======
        auto* constr = problem.addPathConstraint<MocoStateBoundConstraint>();
        constr->addStatePath("/jointset/j0/q0/value");
        constr->setLowerBound(violateLower);
        CHECK_THROWS_WITH(study.solve(),
                ContainsSubstring("must be less than or equal to the minimum"));

>>>>>>> 8b7acc3d
        constr->clearLowerBound();
        GCVSpline violateUpper;
        violateUpper.setDegree(5);
        violateUpper.addPoint(-31, 0);
        violateUpper.addPoint(0, 0);
        violateUpper.addPoint(0.5, 0);
        violateUpper.addPoint(0.7, 0);
        violateUpper.addPoint(0.8, 0);
        violateUpper.addPoint(0.9, 0);
        violateUpper.addPoint(49.99999, .0319);
        constr->setUpperBound(violateUpper);
        CHECK_THROWS_WITH(study.solve(),
                ContainsSubstring(
                    "must be greater than or equal to the maximum"));
    }

    SECTION("Can omit both bounds.") {
        MocoStudy study;
        auto& problem = study.updProblem();
        problem.setModelAsCopy(ModelFactory::createPendulum());
        problem.setTimeBounds(0, 1);
        problem.setStateInfo("/jointset/j0/q0/value", {-10, 10}, 0);
        problem.setStateInfo("/jointset/j0/q0/speed", {-10, 10}, 0);
        problem.setControlInfo("/tau0", {-5, 5});
        problem.addGoal<MocoControlGoal>();
<<<<<<< HEAD
        auto* constr = problem.addPathConstraint<MocoOutputBoundConstraint>();
        constr->setOutputPath("|kinetic_energy");
        study.initSolver<TestType>();
        study.solve();
=======
        auto* constr = problem.addPathConstraint<MocoStateBoundConstraint>();
        study.initSolver<TestType>();
        study.solve();
        constr->addStatePath("/jointset/j0/q0/speed");
        study.solve();
>>>>>>> 8b7acc3d
    }
}

TEMPLATE_TEST_CASE("MocoFrameDistanceConstraint", "",
        MocoCasADiSolver, MocoTropterSolver) {
    using SimTK::Pi;

    // Create a 3D pendulum model with a single body and a marker at the 
    // end-effector.
    Model model;
    auto* body = new Body("body", 1, Vec3(0), SimTK::Inertia(1));
    model.addBody(body);
    auto* joint = new GimbalJoint("gimbal", model.getGround(), Vec3(0, 1, 0),
            Vec3(0, 0, -Pi/2), *body, Vec3(-1, 0, 0), Vec3(0));
    auto& qx = joint->updCoordinate(GimbalJoint::Coord::Rotation1X);
    qx.setName("qx");
    auto& qy = joint->updCoordinate(GimbalJoint::Coord::Rotation2Y);
    qy.setName("qy");
    auto& qz = joint->updCoordinate(GimbalJoint::Coord::Rotation3Z);
    qz.setName("qz");
    model.addJoint(joint);
    auto* marker = new Marker("marker", *body, Vec3(0));
    model.addMarker(marker);
    Ellipsoid bodyGeometry(0.5, 0.1, 0.1);
    bodyGeometry.setColor(SimTK::Gray);
    PhysicalOffsetFrame* body_center = new PhysicalOffsetFrame(
            "body_center", *body, SimTK::Transform(Vec3(-0.5, 0, 0)));
    body->addComponent(body_center);
    body_center->attachGeometry(bodyGeometry.clone());
    model.finalizeConnections();

    // Optimize the trajectory of the 3D pendulum to meet a final marker
    // position goal while obeying a minimum distance between the ground origin
    // and the marker (coincident with body frame origin).
    MocoStudy study;
    auto& problem = study.updProblem();
    ModelProcessor modelProcessor(model);
    modelProcessor.append(ModOpAddReserves(50));
    problem.setModelProcessor(modelProcessor);
    problem.setTimeBounds(0, 0.5);
    problem.setStateInfo("/jointset/gimbal/qx/value", {-Pi/3, Pi/3}, 0);
    problem.setStateInfo(
            "/jointset/gimbal/qy/value", {-Pi/3, Pi/3}, Pi/4, -Pi/4);
    problem.setStateInfo("/jointset/gimbal/qz/value", {-Pi/3, Pi/3}, 0);
    problem.setStateInfo("/jointset/gimbal/qx/speed", {-10, 10}, 0, 0);
    problem.setStateInfo("/jointset/gimbal/qy/speed", {-10, 10}, 0, 0);
    problem.setStateInfo("/jointset/gimbal/qz/speed", {-10, 10}, 0, 0);

    auto* distanceConstraint = 
        problem.addPathConstraint<MocoFrameDistanceConstraint>();
    const double distance = 0.1;
    distanceConstraint->addFramePair({"/ground", "/bodyset/body", distance,
        SimTK::Infinity});

    auto* finalMarkerGoal =
            problem.addGoal<MocoMarkerFinalGoal>("final_marker");
    finalMarkerGoal->setPointName("/markerset/marker");
    finalMarkerGoal->setReferenceLocation(Vec3(0, 0.292893, 0.707107));

    study.initSolver<TestType>();
    MocoSolution solution = study.solve();
    //study.visualize(solution);

    TimeSeriesTableVec3 positionTable =
            analyzeMocoTrajectory<SimTK::Vec3>(modelProcessor.process(),
                    solution, {"/markerset/marker\\|location"});
    SimTK::Vec3 position;
    for (int irow = 0; irow < (int)positionTable.getNumRows(); ++irow) {
        position = positionTable.getRowAtIndex(irow)[0];
        // The margin is looser than the constraint tolerance because the
        // constraint is on the square of the distance.
        CHECK(Approx(position.norm()).margin(1e-2) >= distance);
    }
}

TEMPLATE_TEST_CASE("Multiple MocoPathConstraints", "", MocoCasADiSolver,
        MocoTropterSolver) {
    MocoStudy study;
    auto& problem = study.updProblem();
    problem.setModelAsCopy(ModelFactory::createDoublePendulum());
    problem.setTimeBounds(0, 1);
    problem.setStateInfo("/jointset/j0/q0/value", {-10, 10}, 0);
    problem.setStateInfo("/jointset/j0/q0/speed", {-10, 10}, 0);
    problem.setStateInfo("/jointset/j1/q1/value", {-10, 10}, 0);
    problem.setStateInfo("/jointset/j1/q1/speed", {-10, 10}, 0);
    problem.setControlInfo("/tau0", {-5, 5});
    problem.setControlInfo("/tau0", {-5, 5});
    problem.addGoal<MocoControlGoal>();
    auto* controlConstraint = problem
            .addPathConstraint<MocoControlBoundConstraint>();
    controlConstraint->setName("control_constraint");
    controlConstraint->addControlPath("/tau0");
    controlConstraint->setUpperBound(Constant(1.0));
    auto* distanceConstraint =
            problem.addPathConstraint<MocoFrameDistanceConstraint>();
    distanceConstraint->setName("distance_constraint");
    distanceConstraint->addFramePair({"/ground", "/bodyset/b0", 1.0,
                                      SimTK::Infinity});
    distanceConstraint->addFramePair({"/ground", "/bodyset/b1", 1.0,
                                      SimTK::Infinity});
    study.initSolver<TestType>();
    study.solve();
}<|MERGE_RESOLUTION|>--- conflicted
+++ resolved
@@ -1664,7 +1664,6 @@
     }
 }
 
-<<<<<<< HEAD
 TEMPLATE_TEST_CASE("MocoOutputBoundConstraint", "",
         MocoCasADiSolver, MocoTropterSolver) {
     SECTION("Two outputs with equality bound") {
@@ -1754,7 +1753,60 @@
             time[0] = times[i];
             double bound = upper.calcValue(time);
             CHECK(Catch::Approx(position).margin(1e-4) <= bound);
-=======
+        }
+    }
+
+    SECTION("Time range of bounds function is too small.") {
+        MocoStudy study;
+        auto& problem = study.updProblem();
+        problem.setModelAsCopy(ModelFactory::createPendulum());
+        problem.setTimeBounds({-31, 0}, {1, 50});
+        problem.addGoal<MocoControlGoal>();
+        GCVSpline violateLower;
+        violateLower.setDegree(5);
+        violateLower.addPoint(-30.9999, 0);
+        violateLower.addPoint(0, 0);
+        violateLower.addPoint(0.5, 0);
+        violateLower.addPoint(0.7, 0);
+        violateLower.addPoint(0.8, 0);
+        violateLower.addPoint(0.9, 0);
+        violateLower.addPoint(50, 0.319);
+        auto* constr = problem.addPathConstraint<MocoOutputBoundConstraint>();
+        constr->setOutputPath("|kinetic_energy");
+        constr->setLowerBound(violateLower);
+        CHECK_THROWS_WITH(study.solve(),
+                ContainsSubstring("must be less than or equal to the minimum"));
+        constr->clearLowerBound();
+        GCVSpline violateUpper;
+        violateUpper.setDegree(5);
+        violateUpper.addPoint(-31, 0);
+        violateUpper.addPoint(0, 0);
+        violateUpper.addPoint(0.5, 0);
+        violateUpper.addPoint(0.7, 0);
+        violateUpper.addPoint(0.8, 0);
+        violateUpper.addPoint(0.9, 0);
+        violateUpper.addPoint(49.99999, .0319);
+        constr->setUpperBound(violateUpper);
+        CHECK_THROWS_WITH(study.solve(),
+                ContainsSubstring(
+                    "must be greater than or equal to the maximum"));
+    }
+
+    SECTION("Can omit both bounds.") {
+        MocoStudy study;
+        auto& problem = study.updProblem();
+        problem.setModelAsCopy(ModelFactory::createPendulum());
+        problem.setTimeBounds(0, 1);
+        problem.setStateInfo("/jointset/j0/q0/value", {-10, 10}, 0);
+        problem.setStateInfo("/jointset/j0/q0/speed", {-10, 10}, 0);
+        problem.setControlInfo("/tau0", {-5, 5});
+        problem.addGoal<MocoControlGoal>();
+        auto* constr = problem.addPathConstraint<MocoOutputBoundConstraint>();
+        constr->setOutputPath("|kinetic_energy");
+        study.initSolver<TestType>();
+        study.solve();
+    }
+}
 
 TEMPLATE_TEST_CASE("MocoStateBoundConstraint", "",
         MocoCasADiSolver, MocoTropterSolver) {
@@ -1854,7 +1906,6 @@
             CHECK(Catch::Approx(speed).margin(1e-8) <= max);
             double min = lowerBound.calcValue(time);
             CHECK(Catch::Approx(speed).margin(1e-8) >= min);
->>>>>>> 8b7acc3d
         }
     }
 
@@ -1873,20 +1924,12 @@
         violateLower.addPoint(0.8, 0);
         violateLower.addPoint(0.9, 0);
         violateLower.addPoint(50, 0.319);
-<<<<<<< HEAD
-        auto* constr = problem.addPathConstraint<MocoOutputBoundConstraint>();
-        constr->setOutputPath("|kinetic_energy");
-        constr->setLowerBound(violateLower);
-        CHECK_THROWS_WITH(study.solve(),
-                ContainsSubstring("must be less than or equal to the minimum"));
-=======
         auto* constr = problem.addPathConstraint<MocoStateBoundConstraint>();
         constr->addStatePath("/jointset/j0/q0/value");
         constr->setLowerBound(violateLower);
         CHECK_THROWS_WITH(study.solve(),
                 ContainsSubstring("must be less than or equal to the minimum"));
 
->>>>>>> 8b7acc3d
         constr->clearLowerBound();
         GCVSpline violateUpper;
         violateUpper.setDegree(5);
@@ -1912,18 +1955,11 @@
         problem.setStateInfo("/jointset/j0/q0/speed", {-10, 10}, 0);
         problem.setControlInfo("/tau0", {-5, 5});
         problem.addGoal<MocoControlGoal>();
-<<<<<<< HEAD
-        auto* constr = problem.addPathConstraint<MocoOutputBoundConstraint>();
-        constr->setOutputPath("|kinetic_energy");
-        study.initSolver<TestType>();
-        study.solve();
-=======
         auto* constr = problem.addPathConstraint<MocoStateBoundConstraint>();
         study.initSolver<TestType>();
         study.solve();
         constr->addStatePath("/jointset/j0/q0/speed");
         study.solve();
->>>>>>> 8b7acc3d
     }
 }
 
