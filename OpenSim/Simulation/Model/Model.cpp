/* -------------------------------------------------------------------------- *
 *                            OpenSim:  Model.cpp                             *
 * -------------------------------------------------------------------------- *
 * The OpenSim API is a toolkit for musculoskeletal modeling and simulation.  *
 * See http://opensim.stanford.edu and the NOTICE file for more information.  *
 * OpenSim is developed at Stanford University and supported by the US        *
 * National Institutes of Health (U54 GM072970, R24 HD065690) and by DARPA    *
 * through the Warrior Web program.                                           *
 *                                                                            *
 * Copyright (c) 2005-2012 Stanford University and the Authors                *
 * Author(s): Frank C. Anderson, Peter Loan, Ayman Habib, Ajay Seth,          *
 *            Michael Sherman                                                 *
 *                                                                            *
 * Licensed under the Apache License, Version 2.0 (the "License"); you may    *
 * not use this file except in compliance with the License. You may obtain a  *
 * copy of the License at http://www.apache.org/licenses/LICENSE-2.0.         *
 *                                                                            *
 * Unless required by applicable law or agreed to in writing, software        *
 * distributed under the License is distributed on an "AS IS" BASIS,          *
 * WITHOUT WARRANTIES OR CONDITIONS OF ANY KIND, either express or implied.   *
 * See the License for the specific language governing permissions and        *
 * limitations under the License.                                             *
 * -------------------------------------------------------------------------- */

//=============================================================================
// INCLUDES
//=============================================================================

#include <OpenSim/Common/IO.h>
#include <OpenSim/Common/XMLDocument.h>
#include <OpenSim/Common/ScaleSet.h>
#include <OpenSim/Common/Storage.h>
#include <OpenSim/Simulation/Control/Controller.h>
#include <OpenSim/Simulation/SimbodyEngine/FreeJoint.h>
#include <OpenSim/Simulation/SimbodyEngine/SimbodyEngine.h>
#include <OpenSim/Simulation/SimbodyEngine/WeldConstraint.h>
#include <OpenSim/Simulation/SimbodyEngine/PointConstraint.h>
#include <OpenSim/Simulation/SimbodyEngine/CoordinateCouplerConstraint.h>
#include <OpenSim/Simulation/Control/ControlLinear.h>
#include <OpenSim/Simulation/Control/ControlLinearNode.h>
#include <OpenSim/Simulation/Wrap/WrapCylinder.h>
#include <OpenSim/Simulation/Wrap/WrapEllipsoid.h>
#include <OpenSim/Simulation/Wrap/WrapSphere.h>
#include <OpenSim/Common/Constant.h>
#include <OpenSim/Simulation/AssemblySolver.h>
#include <OpenSim/Simulation/CoordinateReference.h>

#include "SimTKcommon/internal/SystemGuts.h"

#include "Model.h"

#include "Muscle.h"
#include "Ligament.h"
#include "CoordinateSet.h"
#include "FrameSet.h"
#include "BodySet.h"
#include "AnalysisSet.h"
#include "ForceSet.h"
#include "ControllerSet.h"
#include "Analysis.h"
#include "ForceAdapter.h"
#include "Actuator.h"
#include "MarkerSet.h"
#include "ContactGeometrySet.h"
#include "ProbeSet.h"
#include "ComponentSet.h"
#include <iostream>
#include <string>
#include <cmath>

using namespace std;
using namespace OpenSim;
using namespace SimTK;


//=============================================================================
// STATICS
//=============================================================================


//=============================================================================
// CONSTRUCTOR(S) AND DESTRUCTOR
//=============================================================================
//_____________________________________________________________________________
/**
 * Default constructor.
 */
Model::Model() : ModelComponent(),
    _fileName("Unassigned"),
    _analysisSet(AnalysisSet()),
    _coordinateSet(CoordinateSet()),
    _useVisualizer(false),
    _allControllersEnabled(true),
    _workingState()
{
    constructInfrastructure();
    setNull();
    finalizeFromProperties();
}
//_____________________________________________________________________________
/**
 * Constructor from an XML file
 */
Model::Model(const string &aFileName, const bool finalize) :
    ModelComponent(aFileName, false),
    _fileName("Unassigned"),
    _analysisSet(AnalysisSet()),
    _coordinateSet(CoordinateSet()),
    _useVisualizer(false),
    _allControllersEnabled(true),
    _workingState()
{   
    constructInfrastructure();
    setNull();
    updateFromXMLDocument();

    if (finalize) {
        finalizeFromProperties();
    }

    _fileName = aFileName;
    cout << "Loaded model " << getName() << " from file " << getInputFileName() << endl;
}

//_____________________________________________________________________________
/**
 * Override default implementation by object to intercept and fix the XML node
 * underneath the model to match current version
 */
/*virtual*/
void Model::updateFromXMLNode(SimTK::Xml::Element& aNode, int versionNumber)
{
    if (versionNumber < XMLDocument::getLatestVersion()){
        cout << "Updating Model file from " << versionNumber << " to latest format..." << endl;
        // Version has to be 1.6 or later, otherwise assert
        if (versionNumber == 10600){
            // Get node for DynamicsEngine
            SimTK::Xml::element_iterator engIter = aNode.element_begin("DynamicsEngine");
            //Get node for SimbodyEngine
            if (engIter != aNode.element_end()){
                SimTK::Xml::element_iterator simbodyEngIter = engIter->element_begin("SimbodyEngine");
                // Move all Children of simbodyEngineNode to be children of _node
                // we'll keep inserting before enginesNode then remove it;
                SimTK::Array_<SimTK::Xml::Element> elts = simbodyEngIter->getAllElements();
                while (elts.size() != 0){
                    // get first child and move it to Model
                    aNode.insertNodeAfter(aNode.element_end(), simbodyEngIter->removeNode(simbodyEngIter->element_begin()));
                    elts = simbodyEngIter->getAllElements();
                }
                engIter->eraseNode(simbodyEngIter);
            }
            // Now handling the rename of ActuatorSet to ForceSet
            XMLDocument::renameChildNode(aNode, "ActuatorSet", "ForceSet");
        }
        if (versionNumber < 30501) {
            // Create JointSet node after BodySet under <OpenSimDocument>/<Model>
            SimTK::Xml::Element jointSetElement("JointSet");
            SimTK::Xml::Element jointObjects("objects");
            jointSetElement.insertNodeBefore(jointSetElement.element_begin(), jointObjects);
            SimTK::Xml::element_iterator bodySetNode = aNode.element_begin("BodySet");
            aNode.insertNodeAfter(bodySetNode, jointSetElement);
            // Cycle through Bodies and move their Joint nodes under the Model's JointSet
            SimTK::Xml::element_iterator  objects_node = bodySetNode->element_begin("objects");
            SimTK::Xml::element_iterator bodyIter = objects_node->element_begin("Body");
            for (; bodyIter != objects_node->element_end(); ++bodyIter) {
                std::string body_name = bodyIter->getOptionalAttributeValue("name");
                if (body_name == "ground") {
                    SimTK::Xml::Element newGroundElement("Ground");
                    newGroundElement.setAttributeValue("name", "ground");

                    SimTK::Xml::element_iterator geometryIter = bodyIter->element_begin("geometry");
                    if (geometryIter != bodyIter->element_end()) {
                        SimTK::Xml::Element cloneOfGeomety = geometryIter->clone();
                        newGroundElement.insertNodeAfter(newGroundElement.node_end(), cloneOfGeomety);
                    }

                    SimTK::Xml::element_iterator visObjIter = bodyIter->element_begin("VisibleObject");
                    SimTK::Xml::Element cloneOfVisObj = visObjIter->clone();
                    newGroundElement.insertNodeAfter(newGroundElement.node_end(), cloneOfVisObj);

                    SimTK::Xml::element_iterator wrapSetIter = bodyIter->element_begin("WrapObjectSet");
                    SimTK::Xml::Element cloneOfWrapSet = wrapSetIter->clone();
                    newGroundElement.insertNodeAfter(newGroundElement.node_end(), cloneOfWrapSet);

                    String test;
                    newGroundElement.writeToString(test);

                    objects_node->eraseNode(bodyIter);

                    aNode.insertNodeBefore(bodySetNode, newGroundElement);
                    break;
                }
            }
            bodyIter = objects_node->element_begin("Body");
            for (; bodyIter != objects_node->element_end(); ++bodyIter) {
                std::string body_name = bodyIter->getOptionalAttributeValue("name");
                SimTK::Xml::element_iterator  joint_node = bodyIter->element_begin("Joint");
                if (joint_node->element_begin() != joint_node->element_end()){
                    SimTK::Xml::Element detach_joint_node = joint_node->clone();
                    SimTK::Xml::element_iterator concreteJointNode = detach_joint_node.element_begin();
                    detach_joint_node.removeNode(concreteJointNode);
                    SimTK::Xml::element_iterator parentBodyElement = concreteJointNode->element_begin("parent_body");
                    SimTK::String parent_name = "ground";
                    parentBodyElement->getValueAs<SimTK::String>(parent_name);
                    //cout << "Processing Joint " << concreteJointNode->getElementTag() << "Parent body " << parent_name << std::endl;
                    XMLDocument::addConnector(*concreteJointNode, "Connector_PhysicalFrame_", "parent_frame", parent_name);
                    XMLDocument::addConnector(*concreteJointNode, "Connector_PhysicalFrame_", "child_frame", body_name);
                    concreteJointNode->eraseNode(parentBodyElement);
                    jointObjects.insertNodeAfter(jointObjects.node_end(), *concreteJointNode);
                    detach_joint_node.clearOrphan();
                }
                bodyIter->eraseNode(joint_node);
            }
        }
    }
     // Call base class now assuming _node has been corrected for current version
     Super::updateFromXMLNode(aNode, versionNumber);
     setDefaultProperties();
}


//=============================================================================
// CONSTRUCTION METHODS
//=============================================================================
//_____________________________________________________________________________
/**
 * Set the values of all data members to an appropriate "null" value.
 */
void Model::setNull()
{
    _useVisualizer = false;
    _allControllersEnabled = true;

    _validationLog="";

    _analysisSet.setMemoryOwner(false);
}

void Model::constructProperties()
{
    constructProperty_assembly_accuracy(1e-9);

    constructProperty_ground(Ground());

    constructProperty_gravity(SimTK::Vec3(0.0, -9.80665, 0.0));

    constructProperty_credits("Frank Anderson, Peter Loan, Ayman Habib, Ajay Seth, Michael Sherman");

    constructProperty_publications("List of publications related to model...");
    
    constructProperty_length_units("meters");
    _lengthUnits = Units::Meters;

    constructProperty_force_units("N");
    _forceUnits = Units::Newtons;

    BodySet bodies;
    constructProperty_BodySet(bodies);

    FrameSet frames;
    constructProperty_FrameSet(frames);

    JointSet joints;
    constructProperty_JointSet(joints);

    ControllerSet controllerSet;
    constructProperty_ControllerSet(controllerSet);

    ConstraintSet constraintSet;
    constructProperty_ConstraintSet(constraintSet);

    ForceSet forceSet;
    constructProperty_ForceSet(forceSet);

    MarkerSet markerSet;
    constructProperty_MarkerSet(markerSet);

    ContactGeometrySet contactGeometrySet;
    constructProperty_ContactGeometrySet(contactGeometrySet);

    ComponentSet componentSet;
    constructProperty_ComponentSet(componentSet);

    ProbeSet probeSet;
    constructProperty_ProbeSet(probeSet);

    ModelVisualPreferences md;
    constructProperty_ModelVisualPreferences(md);
}

//------------------------------------------------------------------------------
//                                BUILD SYSTEM
//------------------------------------------------------------------------------
// Perform some final checks on the Model, wire up all its components, and then
// build a computational System for it.
void Model::buildSystem() {
    // Finish connecting up the Model.
    setup();

    // Create the computational System representing this Model.
    createMultibodySystem();

    // Create a Visualizer for this Model if one has been requested. This adds
    // necessary elements to the System. Doesn't initialize geometry yet.
    if (getUseVisualizer())
        _modelViz.reset(new ModelVisualizer(*this));
}


//------------------------------------------------------------------------------
//                            INITIALIZE STATE
//------------------------------------------------------------------------------
// Requires that buildSystem() has already been called.
SimTK::State& Model::initializeState() {
    if (!_system) 
        throw Exception("Model::initializeState(): call buildSystem() first.");

    // This tells Simbody to finalize the System.
    getMultibodySystem().invalidateSystemTopologyCache();
    getMultibodySystem().realizeTopology();

    // Set the model's operating state (internal member variable) to the 
    // default state that is stored inside the System.
    _workingState = getMultibodySystem().getDefaultState();

    // Set the Simbody modeling option that tells any joints that use 
    // quaternions to use Euler angles instead.
    _matter->setUseEulerAngles(_workingState, true);

    // Process the modified modeling option.
    getMultibodySystem().realizeModel(_workingState);

    // Invoke the ModelComponent interface for initializing the state.
    initStateFromProperties(_workingState);

    // Realize instance variables that may have been set above. This 
    // means floating point parameters such as mass properties and 
    // geometry placements are frozen.
    getMultibodySystem().realize(_workingState, Stage::Instance);

    // Realize the initial configuration in preparation for assembly. This
    // initial configuration does not necessarily satisfy constraints.
    getMultibodySystem().realize(_workingState, Stage::Position);

    // Reset (initialize) all underlying Probe SimTK::Measures
    for (int i=0; i<getProbeSet().getSize(); ++i)
        getProbeSet().get(i).reset(_workingState);

    // Reset the controller's storage
    upd_ControllerSet().constructStorage();
    
    // Do the assembly
    createAssemblySolver(_workingState);
    assemble(_workingState);
    // We can now collect up all the fixed geometry, which needs full configuration.
    if (getUseVisualizer())
        _modelViz->collectFixedGeometry(_workingState);

    return _workingState;
}


SimTK::State& Model::updWorkingState()
{
    if (!isValidSystem())
        throw Exception("Model::updWorkingState(): call initializeState() first.");

    return _workingState;
}


const SimTK::State& Model::getWorkingState() const
{
    if (!isValidSystem())
        throw Exception("Model::getWorkingState(): call initializeState() first.");

    return _workingState;
}


void Model::assemble(SimTK::State& s, const Coordinate *coord, double weight)
{
    
    bool constrained = false;
    const CoordinateSet &coords = getCoordinateSet();
    for(int i=0; i<coords.getSize(); ++i){
        constrained = constrained || coords[i].isConstrained(s);
    }

    // Don't bother assembling if the model has no constraints
    if(get_ConstraintSet().getSize()< 1){
        // just realize the current state to position
        getMultibodySystem().realize(s, Stage::Position);

        // if a coordinate is locked or prescribed, then project will suffice
        if(constrained){
            // correct position constraint violations due to prescribed motion
            getMultibodySystem().projectQ(s, 1e-10);

            // Have a new working configuration so should realize to velocity
            getMultibodySystem().realize(s, Stage::Velocity);
            // correct velocity constraint violations due to prescribed motion
            getMultibodySystem().projectU(s, 1e-10);
        }
        return;
    }

    if (!_assemblySolver){
        createAssemblySolver(s);
    }
    const Array_<CoordinateReference>& coordRefs = _assemblySolver->getCoordinateReferences();

    for(unsigned int i=0; i<coordRefs.size(); i++){
        const string &coordName = coordRefs[i].getName();
        Coordinate& c = _coordinateSet.get(coordName);
        _assemblySolver->updateCoordinateReference(coordName, c.getValue(s));
    }

    if(coord) // use specified weighting for coordinate being set
        _assemblySolver->updateCoordinateReference(coord->getName(), coord->getValue(s), weight);


    try{
        // Try to track first with model satisfying the constraints exactly.
        _assemblySolver->track(s);
    }
    catch (const std::exception&)    {
        try{
            // Otherwise try to do a full-blown assemble
            _assemblySolver->assemble(s);
        }
        catch (const std::exception& ex){
            // Constraints are probably infeasible so try again relaxing constraints
            cout << "Model unable to assemble: " << ex.what() << endl;
            cout << "Model relaxing constraints and trying again." << endl;

            try{
                // Try to satisfy with constraints as errors weighted heavily.
                _assemblySolver->setConstraintWeight(20.0);
                _assemblySolver->assemble(s);
            }
            catch (const std::exception& ex){
                cout << "Model unable to assemble with relaxed constraints: " << ex.what() << endl;
            }
        }
    }

    // Have a new working configuration so should realize to velocity
    getMultibodySystem().realize(s, Stage::Velocity);

}

void Model::invalidateSystem()
{
    if (_system)
        _system->getSystemGuts().invalidateSystemTopologyCache();
}

bool Model::isValidSystem() const
{
    if (_system)
        return _system->systemTopologyHasBeenRealized();
    else
        return false;
}


//_____________________________________________________________________________
/**
 * Create the multibody system.
 *
 */
void Model::createMultibodySystem()
{

    // We must reset these unique_ptr's before deleting the System (through
    // reset()), since deleting the System puts a null handle pointer inside
    // the subsystems (since System deletes the subsystems).
    _matter.reset();
    _forceSubsystem.reset();
    _contactSubsystem.reset();
    // create system
    _system.reset(new SimTK::MultibodySystem);
    _matter.reset(new SimTK::SimbodyMatterSubsystem(*_system));
    _forceSubsystem.reset(new SimTK::GeneralForceSubsystem(*_system));
    _contactSubsystem.reset(new SimTK::GeneralContactSubsystem(*_system));

    // create gravity force, a direction is needed even if magnitude=0 for
    // PotentialEnergy purposes.
    double magnitude = get_gravity().norm();
    SimTK::UnitVec3 direction = magnitude==0 ? SimTK::UnitVec3(0,-1,0) : SimTK::UnitVec3(get_gravity()/magnitude);
    _gravityForce.reset(new SimTK::Force::Gravity(*_forceSubsystem, *_matter,
                direction, magnitude));

    addToSystem(*_system);
}


void Model::extendFinalizeFromProperties()
{
    Super::extendFinalizeFromProperties();

    if(getForceSet().getSize()>0)
    {
        ForceSet &fs = updForceSet();
        // Update internal subsets of the ForceSet
        fs.updActuators();
        fs.updMuscles();
    }

    if (getValidationLog().size() > 0) {
        cout << "The following Errors/Warnings were encountered interpreting properties of the model. " <<
            getValidationLog() << endl;
    }

    updCoordinateSet().populate(*this);
}

void Model::createMultibodyTree()
{
    // building the system for the first time, need to tell
    // multibodyTree builder what joints are available
    _multibodyTree.clearGraph();
    _multibodyTree.setWeldJointTypeName("WeldJoint");
    _multibodyTree.setFreeJointTypeName("FreeJoint");

    ArrayPtrs<OpenSim::Joint> availablJointTypes;
    Object::getRegisteredObjectsOfGivenType<OpenSim::Joint>(availablJointTypes);
    for (int i = 0; i< availablJointTypes.getSize(); i++) {
        OpenSim::Joint* jt = availablJointTypes[i];
        if ((jt->getConcreteClassName() == "WeldJoint") ||
            (jt->getConcreteClassName() == "FreeJoint")) {
            continue;
        }
        else {
            _multibodyTree.addJointType(
                availablJointTypes[i]->getConcreteClassName(),
                availablJointTypes[i]->numCoordinates(), false);
        }
    }

    Ground& ground = updGround();
    // assemble a multibody tree according to the PhysicalFrames in the
    // OpenSim model, which include Ground and Bodies
    _multibodyTree.addBody(ground.getName(), 0, false, &ground);

    for(auto& body : getComponentList<Body>()) {
        _multibodyTree.addBody(body.getName(), body.getMass(), false, 
                               const_cast<Body*>(&body));
    }

    // Complete multibody tree description by indicating how "bodies" are
    // connected by joints.
    for(auto& joint : getComponentList<Joint>()) {
        auto name = joint.getName();
        IO::TrimWhitespace(name);
        
        if (name.empty()) {
            name = joint.getParentFrameName(); 
            name +="_to_" + joint.getChildFrameName();
        }
       
        // Currently we need to take a first pass at connecting the joints 
        // in order to ask the joint for the frames that they attach to and 
        // and determine their underlying base (physical) frames.
        const_cast<Joint&>(joint).connect(*this);
        
        // Use joints to define the underlying multibody tree
        _multibodyTree.addJoint(name,
                                joint.getConcreteClassName(),
                                // Multibody tree builder only cares about 
                                // bodies not intermediate frames that 
                                // joints actually connect to.
                                joint.getParentFrame().
                                      findBaseFrame().
                                      getName(),
                                joint.getChildFrame().
                                      findBaseFrame().
                                      getName(),
                                false,
                                const_cast<Joint*>(&joint));
    }

    // if (getJointSet().getSize()>0)
    // {
    //     JointSet &js = updJointSet();

    //     int nj = js.getSize();
    //     for (int i = 0; i<nj; ++i) {
    //         std::string name = js[i].getName();
    //         IO::TrimWhitespace(name);

    //         if (name.empty()) {
    //             name = js[i].getParentFrameName() + "_to_" + js[i].getChildFrameName();
    //         }

    //         // Currently we need to take a first pass at connecting the joints in 
    //         // order to ask the joint for the frames that they attach to and 
    //         // and determine their underlying base (physical) frames.
    //         js[i].connect(*this);

    //         // Use joints to define the underlying multibody tree
    //         _multibodyTree.addJoint(name,
    //             js[i].getConcreteClassName(),
    //             // Multibody tree builder only cares about bodies not intermediate
    //             // frames that joints actually connect to.
    //             js[i].getParentFrame().findBaseFrame().getName(),
    //             js[i].getChildFrame().findBaseFrame().getName(),
    //             false,
    //             &js[i]);
    //     }
    // }
}

void Model::extendConnectToModel(Model &model)
{
    Super::extendConnectToModel(model);

    if (&model != this){
        cout << "Model::" << getName() <<
            " is being connected to model " <<
            model.getName() << "." << endl;
    }

    createMultibodyTree();

    // Model is connected so build the Multibody tree to represent it
    _multibodyTree.generateGraph();
    //_multibodyTree.dumpGraph(cout);
    //cout << endl;

    JointSet& joints = upd_JointSet();
    BodySet& bodies = upd_BodySet();
    int nb = bodies.getSize();

    bool isMemoryOwner = joints.getMemoryOwner();
    //Temporarily set owner ship to false so we 
    //can swap to rearrange order of the joints
    joints.setMemoryOwner(false);

    // Run through all the mobilizers in the multibody tree, adding
    // a joint in the correct sequence. Also add massless bodies, 
    // loop closure constraints, etc... to form the valid tree.
    for (int m = 0; m < _multibodyTree.getNumMobilizers(); ++m) {
        // Get a mobilizer from the tree, then extract its corresponding
        // joint and bodies. Note that these should have equivalents in OpenSim.
        const MultibodyGraphMaker::Mobilizer& mob 
            = _multibodyTree.getMobilizer(m);

        if (mob.isSlaveMobilizer()){
            // add the slave body and joint
            Body* outbMaster = static_cast<Body*>(mob.getOutboardMasterBodyRef());
            Body* inb = static_cast<Body*>(mob.getInboardBodyRef());
            Joint* useJoint = static_cast<Joint*>(mob.getJointRef());
            Body* outb = static_cast<Body*>(mob.getOutboardBodyRef());

            if (!outb) {
                outb = outbMaster->addSlave();
                useJoint->setSlaveBodyForChild(*outb);
                SimTK::Transform o(SimTK::Vec3(0));
                //Now add the constraints that weld the slave to the master at the 
                // body origin
                std::string pathName = outb->getFullPathName();
                WeldConstraint* weld = new WeldConstraint(outb->getName()+"_weld",
                                                          *outbMaster, o, *outb, o);

                // include within adopted list of owned components
                adoptSubcomponent(weld);
            }
        }

        if (mob.isAddedBaseMobilizer()){
            // create and add the base joint to enable these dofs
            Body* child = static_cast<Body*>(mob.getOutboardBodyRef());
            cout << "Body '" << child->getName() << "' not connected by a Joint.\n"
                << "A FreeJoint will be added to connect it to ground." << endl;
            Body* ground = static_cast<Body*>(mob.getInboardBodyRef());

            // Verify that this is an orphan and it was assigned to ground
            assert(*ground == getGround());

            std::string jname = "free_" + child->getName();
            SimTK::Vec3 zeroVec(0.0);
            Joint* free = new FreeJoint(jname, ground->getFullPathName(), child->getFullPathName());
            free->upd_reverse() = mob.isReversedFromJoint();
            addJoint(free);
        }
<<<<<<< HEAD
        else{
            Component* compToMoveOut = _propertySubcomponents.at(m+nb).get();
            // reorder the joint components in the order of the multibody tree
            Joint* jointToSwap = static_cast<Joint*>(mob.getJointRef());
            auto it = std::find(_propertySubcomponents.begin(),
                                _propertySubcomponents.end(), 
                                SimTK::ReferencePtr<Component>(jointToSwap));
            if (it != _propertySubcomponents.end()){
                // Only if the joint is not in the correct sequence the swap
                if (compToMoveOut != jointToSwap){
                    _propertySubcomponents[m + nb].reset(jointToSwap);
                    it->reset(compToMoveOut);
                }
            }
            int jx = joints.getIndex(jointToSwap, m);
            //if in the set but not already in the right order
            if ((jx >= 0) && (jx != m)) {
                // perform a move to put the joint in tree order
                // this is necessary ONLY because some tools assume that the
                // order or joints and specifically coordinates is the
                // order of the mobility (generalized) forces.
                // IDTool, StaticOptimization and RRA for example will fail.
                // TODO: when the tools are fixed/removed remove this as well.
                jointToSwap = &joints.get(jx);
                joints.set(jx, &joints.get(m));
                joints.set(m, jointToSwap);
            }
            // Update the directionality of the joint according to tree's
            // preferential direction
            static_cast<Joint*>(mob.getJointRef())->upd_reverse() =
                mob.isReversedFromJoint();
        }
=======
        // else{
        //     Component* compToMoveOut = _components.at(m+nb);
        //     // reorder the joint components in the order of the multibody tree
        //     Joint* jointToSwap = static_cast<Joint*>(mob.getJointRef());
        //     it = std::find(_components.begin(), _components.end(), jointToSwap);
        //     if (it != _components.end()){
        //         // Only if the joint is not in the correct sequence the swap
        //         if (compToMoveOut != jointToSwap){
        //             _components[m + nb] = jointToSwap;
        //             *it = compToMoveOut;
        //         }
        //     }
        //     //(static_cast<Component*>(jointToSwap));

        //     int jx = joints.getIndex(jointToSwap, m);

        //     std::cout << "m = " << m << std::endl
        //               << "jx = " << jx << std::endl;

        //     //if in the set but not already in the right order
        //     if ((jx >= 0) && (jx != m)){
        //         // perform a move to put the joint in correct order
        //         jointToSwap = &joints.get(jx);
        //         joints.set(jx, &joints.get(m));
        //         joints.set(m, jointToSwap);
        //     }
        // }
        // Update the directionality of the joint to tree's preferential direction
        static_cast<Joint*>(mob.getJointRef())->upd_reverse() = 
            mob.isReversedFromJoint();
        // joints[m].upd_reverse() = mob.isReversedFromJoint();
    
>>>>>>> 73c788ae
    }
    joints.setMemoryOwner(isMemoryOwner);

    // Add the loop joints if any.
    for (int lcx = 0; lcx < _multibodyTree.getNumLoopConstraints(); ++lcx) {
        const MultibodyGraphMaker::LoopConstraint& loop =
            _multibodyTree.getLoopConstraint(lcx);

        Joint& joint = *(Joint*)loop.getJointRef();
        Body&  parent = *(Body*)loop.getParentBodyRef();
        Body&  child = *(Body*)loop.getChildBodyRef();

        if (joint.getConcreteClassName() == "WeldJoint") {
            WeldConstraint* weld = new WeldConstraint( joint.getName()+"_Loop",
                parent, joint.getParentFrame().findTransformInBaseFrame(),
                child, joint.getChildFrame().findTransformInBaseFrame());
            adoptSubcomponent(weld);
        }
        else if (joint.getConcreteClassName() == "BallJoint") {
            PointConstraint* point = new PointConstraint(
                parent, joint.getParentFrame().findTransformInBaseFrame().p(),
                child, joint.getChildFrame().findTransformInBaseFrame().p());
            point->setName(joint.getName() + "_Loop");
            adoptSubcomponent(point);
        }
        else if (joint.getConcreteClassName() == "FreeJoint") {
            // A "free" loop constraint is no constraint at all so we can
            // just ignore it. It might be more convenient if there were
            // a 0-constraint Constraint::Free, just as there is a 0-mobility
            // MobilizedBody::Weld.
        }
        else
            throw std::runtime_error(
            "Unrecognized loop constraint type '" + joint.getConcreteClassName() + "'.");
    }

    // Reorder coordinates in order of the underlying mobilities
    updCoordinateSet().populate(*this);
    updFrameSet().invokeConnectToModel(*this);
    updMarkerSet().invokeConnectToModel(*this);
    updContactGeometrySet().invokeConnectToModel(*this);
    updForceSet().setupGroups();
    updControllerSet().setActuators(updActuators());

    // TODO: Get rid of the SimbodyEngine
    updSimbodyEngine().connectSimbodyEngineToModel(*this);
}


// ModelComponent interface enables this model to be treated as a subcomponent of another model by 
// creating components in its system.
void Model::extendAddToSystem(SimTK::MultibodySystem& system) const
{
    Model *mutableThis = const_cast<Model *>(this);

    //Analyses are not Components so add them after legit 
    //Components have been wired-up correctly.
    mutableThis->updAnalysisSet().setModel(*mutableThis);

    // Reset the vector of all controls' defaults
    mutableThis->_defaultControls.resize(0);

    // Create the shared cache that will hold all model controls
    // This must be created before Actuator.extendAddToSystem() since Actuator will append 
    // its "slots" and retain its index by accessing this cached Vector
    // value depends on velocity and invalidates dynamics BUT should not trigger
    // re-computation of the controls which are necessary for dynamics
    Measure_<Vector>::Result modelControls(_system->updDefaultSubsystem(),
        Stage::Velocity, Stage::Acceleration);

    mutableThis->_modelControlsIndex = modelControls.getSubsystemMeasureIndex();
}


//_____________________________________________________________________________
/**
 * Add any Component derived from ModelComponent to the Model.
 */
void Model::addModelComponent(ModelComponent* component)
{
    if(component){
        upd_ComponentSet().adoptAndAppend(component);
        finalizeFromProperties();
    }
}

//_____________________________________________________________________________
/*
 * Add a body to the Model.
 */
void Model::addBody(OpenSim::Body* body)
{
    if (body){
        updBodySet().adoptAndAppend(body);
        finalizeFromProperties();
    }
}

//_____________________________________________________________________________
/*
* Add a Frame to the Model.
*/
void Model::addFrame(OpenSim::Frame* frame)
{
    if (frame){
        updFrameSet().adoptAndAppend(frame);
        finalizeFromProperties();
    }
}
//_____________________________________________________________________________
/*
* Add a Marker to the Model.
*/
void Model::addMarker(OpenSim::Marker* marker)
{
    if (marker){
        updMarkerSet().adoptAndAppend(marker);
        finalizeFromProperties();
    }
}

//_____________________________________________________________________________
/*
* Add a joint to the Model.
*/
void Model::addJoint(Joint* joint)
{
    if (joint){
        updJointSet().adoptAndAppend(joint);
        finalizeFromProperties();
        updCoordinateSet().populate(*this);
    }
}

//_____________________________________________________________________________
/**
 * Add a constraint to the Model.
 */
void Model::addConstraint(OpenSim::Constraint *constraint)
{
    if(constraint){
        updConstraintSet().adoptAndAppend(constraint);
        finalizeFromProperties();
    }
}

//_____________________________________________________________________________
/**
 * Add a force to the Model.
 */
void Model::addForce(OpenSim::Force *force)
{
    if(force){
        updForceSet().adoptAndAppend(force);
        finalizeFromProperties();
    }
}

//_____________________________________________________________________________
/**
 * Add a probe to the Model.
 */
void Model::addProbe(OpenSim::Probe *probe)
{
    if(probe){
        updProbeSet().adoptAndAppend(probe);
        finalizeFromProperties();
    }
}

//_____________________________________________________________________________
/**
 * Remove a probe from the Model. Probe will be deleted as well since model owns it
 */
void Model::removeProbe(OpenSim::Probe *aProbe)
{
    disconnect();
    updProbeSet().remove(aProbe);
    finalizeFromProperties();
}

//_____________________________________________________________________________
/**
 * Add a contact geometry to the Model.
 */
void Model::addContactGeometry(OpenSim::ContactGeometry *contactGeometry)
{
    if (contactGeometry) {
        updContactGeometrySet().adoptAndAppend(contactGeometry);
        finalizeFromProperties();
    }
}

//_____________________________________________________________________________
/**
 * Add a controller to the Model.
 */
void Model::addController(Controller *aController)
{
    if (aController) {
        updControllerSet().adoptAndAppend(aController);
        finalizeFromProperties();
    }
}
//_____________________________________________________________________________
/**
 * Perform some setup functions that happen after the
 * object has been deserialized. This method is
 * not yet designed to be called after a model has been
 * copied.
 */
void Model::setup()
{
    // finalize the model and its subcomponents from its properties
    // automatically marks properties that are Components as subcomponents
    finalizeFromProperties();
    //now connect the Model and all its subcomponents all up
    connect(*this);
}

//_____________________________________________________________________________
/**
 * Perform some clean up functions that are normally done from the destructor
 * however this gives the GUI a way to proactively do the cleaning without waiting for garbage
 * collection to do the actual cleanup.
 */
void Model::cleanup()
{
    disconnect();
    upd_ForceSet().setSize(0);
}

void Model::setDefaultProperties()
{
    // Initialize the length and force units from the strings specified in the model file.
    // If they were not specified, use meters and Newtons.
    _lengthUnits = Units(get_length_units());
    _forceUnits = Units(get_force_units());
}

void Model::extendInitStateFromProperties(SimTK::State& state) const
{
    Super::extendInitStateFromProperties(state);
    // Allocate the size and default values for controls
    // Actuators will have a const view into the cache
    Measure_<Vector>::Result controlsCache = Measure_<Vector>::Result::getAs(_system->updDefaultSubsystem().getMeasure(_modelControlsIndex));
    controlsCache.updValue(state).resize(_defaultControls.size());
    controlsCache.updValue(state) = _defaultControls;
}

void Model::extendSetPropertiesFromState(const SimTK::State& state)
{
    Super::extendSetPropertiesFromState(state);
}

void Model::generateDecorations
       (bool                                        fixed, 
        const ModelDisplayHints&                    hints,
        const SimTK::State&                         state,
        SimTK::Array_<SimTK::DecorativeGeometry>&   appendToThis) const
{
    ComponentList<Component> allComps = getComponentList();
    ComponentList<Component>::const_iterator iter = allComps.begin();
    while (iter != allComps.end()){
        //std::string cn = iter->getConcreteClassName();
        //std::cout << cn << ":" << iter->getName() << std::endl;
        iter->generateDecorations(fixed, hints, state, appendToThis);
        iter++;
    }
}

void Model::equilibrateMuscles(SimTK::State& state)
{
    getMultibodySystem().realize(state, Stage::Velocity);

    bool failed = false;
    string errorMsg = "";

    for (int i = 0; i < get_ForceSet().getSize(); i++)
    {
        Muscle* muscle = dynamic_cast<Muscle*>(&get_ForceSet().get(i));
        if (muscle != NULL && !muscle->isDisabled(state)){
            try{
                muscle->equilibrate(state);
            }
            catch (const std::exception& e) {
                if(!failed){ // haven't failed to equilibrate other muscles yet
                    errorMsg = e.what();
                    failed = true;
                }
                // just because one muscle failed to equilibrate doesn't mean 
                // it isn't still useful to have remaining muscles equilibrate
                // in an analysis, for example, we might not be reporting about
                // all muscles, so continue with the rest.
                continue;
            }
        }
    }

    if(failed) // Notify the caller of the failure to equilibrate 
        throw Exception("Model::equilibrateMuscles() "+errorMsg, __FILE__, __LINE__);
}

//=============================================================================
// GRAVITY
//=============================================================================
//_____________________________________________________________________________
/**
 * Get the gravity vector in the global frame.
 *
 * @return the XYZ gravity vector in the global frame is returned here.
 */
SimTK::Vec3 Model::getGravity() const
{
    if(_gravityForce)
        return _gravityForce->getDefaultGravityVector();

    return get_gravity();
}
//_____________________________________________________________________________
/**
 * Set the gravity vector in the global frame.
 *
 * @param aGrav the XYZ gravity vector
 * @return Whether or not the gravity vector was successfully set.
 */
bool Model::setGravity(const SimTK::Vec3& aGrav)
{
    upd_gravity() = aGrav;

    if(_gravityForce)
        _gravityForce->setDefaultGravityVector(aGrav);

    return true;
}


//=============================================================================
// NUMBERS
//=============================================================================
//_____________________________________________________________________________
/**
 * Get the number of markers in the model.
 *
 * @return Number of markers.
 */
int Model::getNumMarkers() const
{
    return get_MarkerSet().getSize();
}
/**
 * Get the number of ContactGeometry objects in the model.
 *
 * @return Number of ContactGeometries.
 */
int Model::getNumContactGeometries() const
{
    return get_ContactGeometrySet().getSize();
}

/**
 * Get the number of Muscle state variables in the model.
 *
 * @return Number of MuscleStates.
 */

int Model::getNumMuscleStates() const {

    int n = 0;
    for(int i=0;i<get_ForceSet().getSize();i++){
        Muscle *mus = dynamic_cast<Muscle*>( &get_ForceSet().get(i) );
        if(mus!=NULL) {
            n += mus->getNumStateVariables();
        }
    }
    return(n);
}

/**
 * Get the number of Probe state variables in the model.
 *
 * @return Number of MuscleStates.
 */

int Model::getNumProbeStates() const {

    int n = 0;
    for(int i=0;i<get_ProbeSet().getSize();i++){
        Probe *p = dynamic_cast<Probe*>( &get_ProbeSet().get(i) );
        if(p!=NULL) {
            n += p->getNumInternalMeasureStates();
        }
    }
    return(n);
}

//_____________________________________________________________________________
/**
 * Get the total number of bodies in the model.
 *
 * @return Number of bodies.
 */
int Model::getNumBodies() const
{
    return  getBodySet().getSize();
}

//_____________________________________________________________________________
/**
* Get the total number of frames in the model (not including Bodies).
*
* @return Number of frames.
*/
int Model::getNumFrames() const
{
    return  getFrameSet().getSize();
}

//_____________________________________________________________________________
/**
 * Get the total number of joints in the model.
 *
 * @return Number of joints.
 */
int Model::getNumJoints() const
{
    return  getJointSet().getSize();
}
//_____________________________________________________________________________
/**
 * Get the total number of coordinates in the model.
 *
 * @return Number of coordinates.
 */
int Model::getNumCoordinates() const
{
    return _coordinateSet.getSize();
}

/**
 * Get the total number of coordinates = number of speeds in the model.
 *
 * @return Number of coordinates.
 */
int Model::getNumSpeeds() const
{
    return _coordinateSet.getSize();
}

/**
* Get the total number of constraints in the model.
* @return Number of constraints.
*/
int Model::getNumConstraints() const
{
    return get_ConstraintSet().getSize();
}


/**
 * Get the total number of probes in the model.
 *
 * @return Number of probes.
 */
int Model::getNumProbes() const
{
    return get_ProbeSet().getSize();
}

//_____________________________________________________________________________
/**
 * Get the subset of Forces in the model which are actuators
 *
 * @return The set of Actuators
 */
const Set<Actuator>& Model::getActuators() const
{
    return get_ForceSet().getActuators();
}
Set<Actuator>& Model::updActuators()
{
    return upd_ForceSet().updActuators();
}

//_____________________________________________________________________________
/**
 * Get the subset of Forces in the model which are muscles
 *
 * @return The set of Muscles
 */
const Set<Muscle>& Model::getMuscles() const
{
    return get_ForceSet().getMuscles();
}
Set<Muscle>& Model::updMuscles()
{
    return upd_ForceSet().updMuscles();
}

//_____________________________________________________________________________
/**
 * Get the number of analyses in the model.
 *
 * @return The number of analyses
 */
int Model::getNumAnalyses() const
{
    return _analysisSet.getSize();
}

//_____________________________________________________________________________

//=============================================================================
// TIME NORMALIZATION CONSTANT
//=============================================================================
//_____________________________________________________________________________


//=============================================================================
// STATES
//=============================================================================
//_____________________________________________________________________________





//_____________________________________________________________________________
/**
 * Add an analysis to the model.
 *
 * @param aAnalysis pointer to the analysis to add
 */
void Model::addAnalysis(Analysis *aAnalysis)
{
    if (aAnalysis )
    {
//      aAnalysis->setModel(this);
        _analysisSet.adoptAndAppend(aAnalysis);
    }
}
//_____________________________________________________________________________
/**
 * Remove an analysis from the model
 *
 * @param aAnalysis Pointer to the analysis to remove.
 * If deleteIt is true (default) the Analysis object itself is destroyed
 * else only removed from the list which is the desired behavior when the Analysis
 * is created from the GUI.
 */
void Model::removeAnalysis(Analysis *aAnalysis, bool deleteIt)
{
    // CHECK FOR NULL
    if(aAnalysis==NULL) {
        cout << "Model.removeAnalysis:  ERROR- NULL analysis.\n" << endl;
    }
    if (!deleteIt){
        bool saveStatus = _analysisSet.getMemoryOwner();
        _analysisSet.setMemoryOwner(false);
        _analysisSet.remove(aAnalysis);
        _analysisSet.setMemoryOwner(saveStatus);
    }
    else
        _analysisSet.remove(aAnalysis);
}

//_____________________________________________________________________________
/**
 * Remove a controller from the model
 *
 * @param aController Pointer to the controller to remove.
 */
void Model::removeController(Controller *aController)
{
    // CHECK FOR NULL
    if(aController==NULL) {
        cout << "Model.removeController:  ERROR- NULL controller.\n" << endl;
    }

    upd_ControllerSet().remove(aController);
}



//==========================================================================
// OPERATIONS
//==========================================================================
//--------------------------------------------------------------------------
// SCALE
//--------------------------------------------------------------------------
//_____________________________________________________________________________
/**
 * Scale the model
 *
 * @param aScaleSet the set of XYZ scale factors for the bodies
 * @param aFinalMass the mass that the scaled model should have
 * @param aPreserveMassDist whether or not the masses of the
 *        individual bodies should be scaled with the body scale factors.
 * @return Whether or not scaling was successful.
 */
bool Model::scale(SimTK::State& s, const ScaleSet& aScaleSet, double aFinalMass, bool aPreserveMassDist)
{
    int i;

    // 1. Save the current pose of the model, then put it in a
    //    default pose, so pre- and post-scale muscle lengths
    //    can be found.
    SimTK::Vector savedConfiguration = s.getY();
    applyDefaultConfiguration(s);
    // 2. For each Actuator, call its preScale method so it
    //    can calculate and store its pre-scale length in the
    //    current position, and then call its scale method to
    //    scale all of the muscle properties except tendon and
    //    fiber length.
    for (i = 0; i < get_ForceSet().getSize(); i++)
    {
        PathActuator* act = dynamic_cast<PathActuator*>(&get_ForceSet().get(i));
        if( act ) {
            act->preScale(s, aScaleSet);
            act->scale(s, aScaleSet);
        }
        // Do ligaments as well for now until a general mechanism is introduced. -Ayman 5/15
        else {
            Ligament* ligament = dynamic_cast<Ligament*>(&get_ForceSet().get(i));
            if (ligament){
                ligament->preScale(s, aScaleSet);
                ligament->scale(s, aScaleSet);
            }
        }
    }
    // 3. Scale the rest of the model
    bool returnVal = updSimbodyEngine().scale(s, aScaleSet, aFinalMass, aPreserveMassDist);

    // 4. If the dynamics engine was scaled successfully,
    //    call each Muscle's postScale method so it
    //    can calculate its post-scale length in the current
    //    position and then scale the tendon and fiber length
    //    properties.


    if (returnVal)
    {
        for (i = 0; i < get_ForceSet().getSize(); i++) {
            PathActuator* act = dynamic_cast<PathActuator*>(&get_ForceSet().get(i));
            if( act ) {
                act->postScale(s, aScaleSet);
            }
            // Do ligaments as well for now until a general mechanism is introduced. -Ayman 5/15
            else {
                Ligament* ligament = dynamic_cast<Ligament*>(&get_ForceSet().get(i));
                if (ligament){
                    ligament->postScale(s, aScaleSet);
                }
            }
        }

        // Changed the model after scaling path actuators. Have to recreate system!
        s = initSystem();

        // 5. Put the model back in whatever pose it was in.
        s.updY() = savedConfiguration;
        getMultibodySystem().realize( s, SimTK::Stage::Velocity );
    }

    return returnVal;
}


//=============================================================================
// PRINT
//=============================================================================
//_____________________________________________________________________________
/**
 * Print some basic information about the model.
 *
 * @param aOStream Output stream.
 */
void Model::printBasicInfo(std::ostream &aOStream) const
{
    aOStream<<"               MODEL: "<<getName()<<std::endl;
    aOStream<<"         coordinates: "<<getCoordinateSet().getSize()<<std::endl;
    aOStream<<"              forces: "<<getForceSet().getSize()<<std::endl;
    aOStream<<"           actuators: "<<getActuators().getSize()<<std::endl;
    aOStream<<"             muscles: "<<getMuscles().getSize()<<std::endl;
    aOStream<<"            analyses: "<<getNumAnalyses()<<std::endl;
    aOStream<<"              probes: "<<getProbeSet().getSize()<<std::endl;
    aOStream<<"              bodies: "<<getBodySet().getSize()<<std::endl;
    aOStream<<"              joints: "<<((OpenSim::Model*)this)->getJointSet().getSize()<<std::endl;
    aOStream<<"         constraints: "<<getConstraintSet().getSize()<<std::endl;
    aOStream<<"             markers: "<<getMarkerSet().getSize()<<std::endl;
    aOStream<<"         controllers: "<<getControllerSet().getSize()<<std::endl;
    aOStream<<"  contact geometries: "<< getContactGeometrySet().getSize() << std::endl;
    aOStream<<"              frames: "<< getFrameSet().getSize() << std::endl;
    aOStream<<"misc modelcomponents: "<< getMiscModelComponentSet().getSize() << std::endl;

}
//_____________________________________________________________________________
/**
 * Print detailed information about the model.
 *
 * @param aOStream Output stream.
 */
void Model::printDetailedInfo(const SimTK::State& s, std::ostream &aOStream) const
{
    //int i;

    aOStream << "MODEL: " << getName() << std::endl;

    aOStream << std::endl;
    aOStream << "numStates = " << s.getNY() << std::endl;
    aOStream << "numCoordinates = " << getNumCoordinates() << std::endl;
    aOStream << "numSpeeds = " << getNumSpeeds() << std::endl;
    aOStream << "numActuators = " << getActuators().getSize() << std::endl;
    aOStream << "numBodies = " << getNumBodies() << std::endl;
    aOStream << "numConstraints = " << getConstraintSet().getSize() << std::endl;
    aOStream << "numProbes = " << getProbeSet().getSize() << std::endl;

    aOStream << "\nANALYSES (total: " << getNumAnalyses() << ")" << std::endl;
    for (int i = 0; i < _analysisSet.getSize(); i++)
        aOStream << "analysis[" << i << "] = " << _analysisSet.get(i).getName() << std::endl;

    aOStream << "\nBODIES (total: " << getNumBodies() << ")" << std::endl;
    const BodySet& bodySet = getBodySet();
    for(int i=0; i < bodySet.getSize(); i++) {
        const OpenSim::Body& body = bodySet.get(i);
        aOStream << "body[" + std::to_string(i) + "] = " + body.getName() + ". ";
        aOStream << "mass: " << body.get_mass() << std::endl;
        const SimTK::Inertia& inertia = body.getInertia();
        aOStream << "              moments of inertia:  " << inertia.getMoments()
            << std::endl;
        aOStream << "              products of inertia: " << inertia.getProducts()
            << std::endl;
    }

    aOStream << "\nJOINTS (total: " << getNumJoints() << ")" << std::endl;
    const JointSet& jointSet = getJointSet();
    for (int i = 0; i < jointSet.getSize(); i++) {
        const OpenSim::Joint& joint = get_JointSet().get(i);
        aOStream << "joint[" << i << "] = " << joint.getName() << ".";
        aOStream << " parent: " << joint.getParentFrameName() <<
            ", child: " << joint.getChildFrameName() << std::endl;
    }

    aOStream << "\nACTUATORS (total: " << getActuators().getSize() << ")" << std::endl;
    for (int i = 0; i < getActuators().getSize(); i++) {
         aOStream << "actuator[" << i << "] = " << getActuators().get(i).getName() << std::endl;
    }

    /*
    int n;
    aOStream<<"MODEL: "<<getName()<<std::endl;

    n = getNumBodies();
    aOStream<<"\nBODIES ("<<n<<")" << std::endl;
    for(i=0;i<n;i++) aOStream<<"body["<<i<<"] = "<<getFrameName(i)<<std::endl;

    n = getNQ();
    aOStream<<"\nGENERALIZED COORDINATES ("<<n<<")" << std::endl;
    for(i=0;i<n;i++) aOStream<<"q["<<i<<"] = "<<getCoordinateName(i)<<std::endl;

    n = getNU();
    aOStream<<"\nGENERALIZED SPEEDS ("<<n<<")" << std::endl;
    for(i=0;i<n;i++) aOStream<<"u["<<i<<"] = "<<getSpeedName(i)<<std::endl;

    n = getNA();
    aOStream<<"\nACTUATORS ("<<n<<")" << std::endl;
    for(i=0;i<n;i++) aOStream<<"actuator["<<i<<"] = "<<getActuatorName(i)<<std::endl;

    n = getNP();
    aOStream<<"\nCONTACTS ("<<n<<")" << std::endl;

*/
    Array<string> stateNames = getStateVariableNames();
    aOStream<<"\nSTATES (total: "<<stateNames.getSize()<<")"<<std::endl;
    for(int i=0;i<stateNames.getSize();i++) aOStream<<"y["<<i<<"] = "<<stateNames[i]<<std::endl;
}

//--------------------------------------------------------------------------
// CONFIGURATION
//--------------------------------------------------------------------------

//_____________________________________________________________________________
/**
 * Apply the default configuration to the model.  This means setting the
 * generalized coordinates and speeds to their default values.
 */
void Model::applyDefaultConfiguration(SimTK::State& s)
{
    int i;

    // Coordinates
    int ncoords = getCoordinateSet().getSize();

    for(i=0; i<ncoords; i++) {
        Coordinate& coord = getCoordinateSet().get(i);
        coord.setValue(s, coord.getDefaultValue(), false);
        coord.setSpeedValue(s, coord.getDefaultSpeedValue());
    }

    // Satisfy the constraints.
    assemble(s);
}

//_____________________________________________________________________________
/**
 * createAssemblySolver anew, old solver is deleted first. This should be invoked whenever changes in locks and/or constraint status
 * that has the potential to affect model assembly.
 */
void Model::createAssemblySolver(const SimTK::State& s)
{
    // Allocate on stack and pass to AssemblySolver to make working copy.
    SimTK::Array_<CoordinateReference> coordsToTrack;

    for(int i=0; i<getNumCoordinates(); ++i){
        // Iff a coordinate is dependent on other coordinates for its value, 
        // do not give it a reference/goal.
        if(!_coordinateSet[i].isDependent(s)){
            Constant reference(_coordinateSet[i].getValue(s));
            CoordinateReference coordRef(_coordinateSet[i].getName(), reference);
            coordsToTrack.push_back(coordRef);
        }
    }

    // Use the assembler to generate the initial pose from Coordinate defaults
    // that also satisfies the constraints. AssemblySolver makes copy of
    // coordsToTrack
    _assemblySolver.reset(new AssemblySolver(*this, coordsToTrack));
    _assemblySolver->setConstraintWeight(SimTK::Infinity);
    _assemblySolver->setAccuracy(get_assembly_accuracy());
}

void Model::updateAssemblyConditions(SimTK::State& s)
{
    createAssemblySolver(s);    
}
//--------------------------------------------------------------------------
// MARKERS
//--------------------------------------------------------------------------
//_____________________________________________________________________________
/**
 * Write an XML file of all the markers in the model.
 *
 * @param aFileName the name of the file to create
 */
void Model::writeMarkerFile(const string& aFileName)
{
    upd_MarkerSet().print(aFileName);
}

//_____________________________________________________________________________
/**
 * Replace all markers in the model with the ones in the passed-in marker set.
 *
 * @param aMarkerSet The new marker set.
 * @return Number of markers that were successfully added to the model.
 */
int Model::replaceMarkerSet(const SimTK::State& s, MarkerSet& aMarkerSet)
{
    int i, numAdded = 0;

    // First remove all existing markers from the model.
    upd_MarkerSet().clearAndDestroy();

    // Now add the markers from aMarkerSet whose body names match bodies in the engine.
    for (i = 0; i < aMarkerSet.getSize(); i++)
    {
        // Eran: we make a *copy* since both _markerSet and aMarkerSet own their elements (so they will delete them)
        Marker* marker = aMarkerSet.get(i).clone();
        const string& frameName = marker->getFrameName();
        if (getFrameSet().contains(frameName))
        {
            const OpenSim::PhysicalFrame* frame = dynamic_cast<const PhysicalFrame*>(&getFrameSet().get(frameName));
            if(frame) marker->changeFrame(*frame);
            upd_MarkerSet().adoptAndAppend(marker);
            numAdded++;
        }
    }

    cout << "Replaced marker set in model " << getName() << endl;
    return numAdded;
}

//_____________________________________________________________________________
/**
 * Update all markers in the model with the ones in the
 * passed-in marker set. If the marker does not yet exist
 * in the model, it is added.
 *
 * @param aMarkerSet set of markers to be updated/added
 */
void Model::updateMarkerSet(MarkerSet& aMarkerSet)
{
    for (int i = 0; i < aMarkerSet.getSize(); i++)
    {
        Marker& updatingMarker = aMarkerSet.get(i);

        /* If there is already a marker in the model with that name,
         * update it with the parameters from the updating marker,
         * moving it to a new body if necessary.
         */
        if (updMarkerSet().contains(updatingMarker.getName()))
        {
            Marker& modelMarker = updMarkerSet().get(updatingMarker.getName());
            /* If the updating marker is on a different body, delete the
             * marker from the model and add the updating one (as long as
             * the updating marker's body exists in the model).
             */
            //if (modelMarker.getBody().getName() != updatingBodyName)
            //{
                upd_MarkerSet().remove(&modelMarker);
                // Eran: we append a *copy* since both _markerSet and aMarkerSet own their elements (so they will delete them)
                //upd_MarkerSet().adoptAndAppend(updatingMarker.clone());
            //}
            //else
            //{
            //  modelMarker.updateFromMarker(updatingMarker);
            //}
        }
        //else
        {
            /* The model does not contain a marker by that name. If it has
             * a body by that name, add the updating marker to the markerset.
             */
            // Eran: we append a *copy* since both _markerSet and aMarkerSet own their elements (so they will delete them)
            //if (getBodySet().contains(updatingBodyName))
                addMarker(updatingMarker.clone());
        }
    }

    // Todo_AYMAN: We need to call connectMarkerToModel() again to make sure the
    // _body pointers are up to date; but note that we've already called 
    // it before so we need to make sure the connectMarkerToModel() function
    // supports getting called multiple times.
    initSystem();
    cout << "Updated markers in model " << getName() << endl;
}

//_____________________________________________________________________________
/**
 * Remove all markers from the model that are not in the passed-in list.
 *
 * @param aMarkerNames array of marker names not to be deleted
 * @return Number of markers deleted
 *
 * @Todo_AYMAN make sure visuals adjust as well
 */
int Model::deleteUnusedMarkers(const OpenSim::Array<string>& aMarkerNames)
{
    int i, numDeleted = 0;

    for (i = 0; i < get_MarkerSet().getSize(); )
    {
        int index = aMarkerNames.findIndex(get_MarkerSet().get(i).getName());
        if (index < 0)
        {
            // Delete the marker, but don't increment i or else you'll
            // skip over the marker right after the deleted one.
            upd_MarkerSet().remove(i);
            numDeleted++;
        }
        else
        {
            i++;
        }
    }

    cout << "Deleted " << numDeleted << " unused markers from model " << getName() << endl;

    return numDeleted;
}

/**
 ** Get a flat list of Joints contained in the model
 **
 **/
JointSet& Model::updJointSet()
{
    return upd_JointSet();
}

const JointSet& Model::getJointSet() const
{
    return get_JointSet();
}

const Ground& Model::getGround() const
{
    return get_ground();
}

Ground& Model::updGround()
{
    return upd_ground();
}

//--------------------------------------------------------------------------
// CONTROLS
//--------------------------------------------------------------------------
/** Get the number of controls for this the model.
 * Throws an exception if called before Model::initSystem()  */
int Model::getNumControls() const
{
    if(!_system){
        throw Exception("Model::getNumControls() requires an initialized Model./n" 
            "Prior Model::initSystem() required.");
    }

    return _defaultControls.size();
}

/** Update the controls for this the model at a given state.
 * Throws an exception if called before Model::initSystem() */
Vector& Model::updControls(const SimTK::State &s) const
{
    if( (!_system) || (!_modelControlsIndex.isValid()) ){
        throw Exception("Model::updControls() requires an initialized Model./n" 
            "Prior call to Model::initSystem() is required.");
    }

    // direct the system shared cache 
    Measure_<Vector>::Result controlsCache = 
        Measure_<Vector>::Result::getAs(_system->updDefaultSubsystem()
            .getMeasure(_modelControlsIndex));
    return controlsCache.updValue(s);
}

void Model::markControlsAsValid(const SimTK::State& s) const
{
    if( (!_system) || (!_modelControlsIndex.isValid()) ){
        throw Exception("Model::markControlsAsValid() requires an initialized Model./n" 
            "Prior call to Model::initSystem() is required.");
    }

    Measure_<Vector>::Result controlsCache = 
        Measure_<Vector>::Result::getAs(_system->updDefaultSubsystem()
            .getMeasure(_modelControlsIndex));
    controlsCache.markAsValid(s);
}

void Model::setControls(const SimTK::State& s, const SimTK::Vector& controls) const
{   
    if( (!_system) || (!_modelControlsIndex.isValid()) ){
        throw Exception("Model::setControls() requires an initialized Model./n" 
            "Prior call to Model::initSystem() is required.");
    }

    // direct the system shared cache 
    Measure_<Vector>::Result controlsCache = 
        Measure_<Vector>::Result::getAs(_system->updDefaultSubsystem()
        .getMeasure(_modelControlsIndex));
    controlsCache.setValue(s, controls);

    // Make sure to re-realize dynamics to make sure controls can affect forces
    // and not just derivatives
    if(s.getSystemStage() == Stage::Dynamics)
        s.invalidateAllCacheAtOrAbove(Stage::Dynamics);
}

/** Const access to controls does not invalidate dynamics */
const Vector& Model::getControls(const SimTK::State &s) const
{
    if( (!_system) || (!_modelControlsIndex.isValid()) ){
        throw Exception("Model::getControls() requires an initialized Model./n" 
            "Prior call to Model::initSystem() is required.");
    }

    // direct the system shared cache 
    Measure_<Vector>::Result controlsCache = Measure_<Vector>::Result::getAs(_system->updDefaultSubsystem().getMeasure(_modelControlsIndex));

    if(!controlsCache.isValid(s)){
        // Always reset controls to their default values before computing controls
        // since default behavior is for controllers to "addInControls" so there should be valid
        // values to begin with.
        controlsCache.updValue(s) = _defaultControls;
        computeControls(s, controlsCache.updValue(s));
        controlsCache.markAsValid(s);
    }

    return controlsCache.getValue(s);
}


/** Compute the controls the model */
void Model::computeControls(const SimTK::State& s, 
                            SimTK::Vector &controls) const {
    for(auto& controller : getComponentList<Controller>()) {
        if(!controller.isDisabled()) {
            controller.computeControls(s, controls);
        }
    }
}


/** Get a flag indicating if the model needs controls to operate its actuators */
bool Model::isControlled() const
{
    bool isControlled = getActuators().getSize() > 0;

    return isControlled;
}

const ControllerSet& Model::getControllerSet() const{
    return(get_ControllerSet());
}
ControllerSet& Model::updControllerSet() {
    return(upd_ControllerSet());
}
void Model::storeControls( const SimTK::State& s, int step ) {
    upd_ControllerSet().storeControls(s, step);
    return;
}
void Model::printControlStorage(const string& fileName ) const {
    get_ControllerSet().printControlStorage(fileName);
}
bool Model::getAllControllersEnabled() const{
  return( _allControllersEnabled );
}
void Model::setAllControllersEnabled( bool enabled ) {
    _allControllersEnabled = enabled;
}
/**
 * Model::formStateStorage is intended to take any storage and populate stateStorage.
 * stateStorage is supposed to be a Storage with labels identical to those obtained by 
 * calling Model::getStateVariableNames(). Columns/entries found in the "originalStorage"
 * are copied to the output statesStorage. Entries not found are populated with 
 * 0s (should be default value).
 */
void Model::formStateStorage(const Storage& originalStorage, Storage& statesStorage)
{
    Array<string> rStateNames = getStateVariableNames();
    int numStates = getNumStateVariables();
    // make sure same size, otherwise warn
    if (originalStorage.getSmallestNumberOfStates() != rStateNames.getSize()){
        cout << "Number of columns does not match in formStateStorage. Found "
            << originalStorage.getSmallestNumberOfStates() << " Expected  " << rStateNames.getSize() << "." << endl;
    }
    // Create a list with entry for each desiredName telling which column in originalStorage has the data
    int* mapColumns = new int[rStateNames.getSize()];
    for(int i=0; i< rStateNames.getSize(); i++){
        // the index is -1 if not found, >=1 otherwise since time has index 0 by defn.
        int fix = originalStorage.getColumnLabels().findIndex(rStateNames[i]);
        if (fix==-1){
            // try removing the complete path name to identify the state_name in storage
            string::size_type last = rStateNames[i].rfind("/");
            string name = rStateNames[i].substr(last+1, rStateNames[i].length()-last);
            fix = originalStorage.getColumnLabels().findIndex(name);
            // this whole method is one big hack and needs to be eliminated- aseth
            // for the time being, allow the new coordinate labeling to be
            // handled from storages generated by older versions
            if (fix == -1){
                if (name == "value"){
                    // old formats did not have "/value" so remove it if here
                    name = rStateNames[i].substr(0, last);
                    last = name.rfind("/");
                    name = name.substr(last + 1, name.length());
                    fix = originalStorage.getColumnLabels().findIndex(name);
                }
                else if (name == "speed"){
                    // replace "/speed" (the latest labeling for speeds) with "_u"
                    name = rStateNames[i].substr(0, last);
                    last = name.rfind("/");
                    name = name.substr(last + 1, name.length() - last) + "_u";
                    fix = originalStorage.getColumnLabels().findIndex(name);
                }
                else {
                    // try replacing the '/' with '.' in the last connection
                    name = rStateNames[i];
                    name.replace(last, 1, ".");
                    last = name.rfind("/");
                    name = name.substr(last + 1, rStateNames[i].length() - last);
                    fix = originalStorage.getColumnLabels().findIndex(name);
                }
            }
        }
        mapColumns[i] = fix;
        if (fix==-1){
            cout << "Column "<< rStateNames[i] << " not found in formStateStorage, assuming 0." << endl;
        }
    }
    // Now cycle through and shuffle each

    for (int row =0; row< originalStorage.getSize(); row++){
        StateVector* originalVec = originalStorage.getStateVector(row);
        StateVector* stateVec = new StateVector(originalVec->getTime());
        stateVec->getData().setSize(numStates);  // default value 0f 0.
        for(int column=0; column< numStates; column++){
            double valueInOriginalStorage=0.0;
            if (mapColumns[column]!=-1)
                originalVec->getDataValue(mapColumns[column]-1, valueInOriginalStorage);

            stateVec->setDataValue(column, valueInOriginalStorage);

        }
        statesStorage.append(*stateVec);
    }
    rStateNames.insert(0, "time");
    statesStorage.setColumnLabels(rStateNames);

    delete mapColumns;
}

/**
 * Model::formStateStorage is intended to take any storage and populate qStorage.
 * stateStorage is supposed to be a Storage with labels identical to those obtained by calling
 * Model::getStateNames(). Columns/entries found in the "originalStorage" are copied to the
 * output qStorage. Entries not found are populated with 0s.
 */
void Model::formQStorage(const Storage& originalStorage, Storage& qStorage) {

    int nq = getWorkingState().getNQ();
    Array<string> qNames;
    getCoordinateSet().getNames(qNames);


    int* mapColumns = new int[qNames.getSize()];
    for(int i=0; i< nq; i++){
        // the index is -1 if not found, >=1 otherwise since time has index 0 by defn.
        mapColumns[i] = originalStorage.getColumnLabels().findIndex(qNames[i]);
        if (mapColumns[i]==-1)
            cout << "\n Column "<< qNames[i] << " not found in formQStorage, assuming 0.\n" << endl;
    }


    // Now cycle through and shuffle each
    for (int row =0; row< originalStorage.getSize(); row++){
        StateVector* originalVec = originalStorage.getStateVector(row);
        StateVector* stateVec = new StateVector(originalVec->getTime());
        stateVec->getData().setSize(nq);  // default value 0f 0.
        for(int column=0; column< nq; column++){
            double valueInOriginalStorage=0.0;
            if (mapColumns[column]!=-1)
                originalVec->getDataValue(mapColumns[column]-1, valueInOriginalStorage);

            stateVec->setDataValue(column, valueInOriginalStorage);
        }
        qStorage.append(*stateVec);
    }
    qNames.insert(0, "time");

    qStorage.setColumnLabels(qNames);
    // Since we're copying data from a Storage file, keep the inDegrees flag consistent
    qStorage.setInDegrees(originalStorage.isInDegrees());
}
void Model::disownAllComponents()
{
    updMiscModelComponentSet().setMemoryOwner(false);
    updBodySet().setMemoryOwner(false);
    updJointSet().setMemoryOwner(false);
    updConstraintSet().setMemoryOwner(false);
    updForceSet().setMemoryOwner(false);
    updContactGeometrySet().setMemoryOwner(false);
    updControllerSet().setMemoryOwner(false);
    updAnalysisSet().setMemoryOwner(false);
    updMarkerSet().setMemoryOwner(false);
    updProbeSet().setMemoryOwner(false);
    updFrameSet().setMemoryOwner(false);
}

void Model::overrideAllActuators( SimTK::State& s, bool flag) {
     Set<Actuator>& as = updActuators();

     for(int i=0;i<as.getSize();i++) {
         ScalarActuator* act = dynamic_cast<ScalarActuator*>(&as[i]);
         act->overrideActuation(s, flag);
     }

}

const Object& Model::getObjectByTypeAndName(const std::string& typeString, const std::string& nameString) {
    if (typeString=="Body") 
        return getBodySet().get(nameString);
    else if (typeString == "Joint")
        return getJointSet().get(nameString);
    else if (typeString=="Force") 
        return getForceSet().get(nameString);
    else if (typeString=="Constraint")
        return getConstraintSet().get(nameString);
    else if (typeString=="Coordinate") 
        return getCoordinateSet().get(nameString);
    else if (typeString=="Marker") 
        return getMarkerSet().get(nameString);
    else if (typeString=="Controller") 
        return getControllerSet().get(nameString);
    else if (typeString == "Probe")
        return getProbeSet().get(nameString);
    else if (typeString == "Frame")
        return getFrameSet().get(nameString);
    throw Exception("Model::getObjectByTypeAndName: no object of type " + typeString +
        " and name "+nameString+" was found in the model.");

}

//------------------------------------------------------------------------------
//          REALIZE THE SYSTEM TO THE REQUIRED COMPUTATIONAL STAGE
//------------------------------------------------------------------------------
void Model::realizeTime(const SimTK::State& state) const
{
    getSystem().realize(state, Stage::Time);
}

void Model::realizePosition(const SimTK::State& state) const
{
    getSystem().realize(state, Stage::Position);
}

void Model::realizeVelocity(const SimTK::State& state) const
{
    getSystem().realize(state, Stage::Velocity);
}

void Model::realizeDynamics(const SimTK::State& state) const
{
    getSystem().realize(state, Stage::Dynamics);
}

void Model::realizeAcceleration(const SimTK::State& state) const
{
    getSystem().realize(state, Stage::Acceleration);
}

void Model::realizeReport(const SimTK::State& state) const
{
    getSystem().realize(state, Stage::Report);
}


/**
 * Compute the derivatives of the generalized coordinates and speeds.
 */
void Model::computeStateVariableDerivatives(const SimTK::State &s) const
{
    try {
        realizeAcceleration(s);
    }
    catch (const std::exception& e){
        string exmsg = e.what();
        throw Exception(
            "Model::computeStateVariableDerivatives: failed. See: "+exmsg);
    }
}

/**
 * Get the total mass of the model
 *
 * @return the mass of the model
 */
double Model::getTotalMass(const SimTK::State &s) const
{
    return getMatterSubsystem().calcSystemMass(s);
}
/**
 * getInertiaAboutMassCenter
 *
 */
SimTK::Inertia Model::getInertiaAboutMassCenter(const SimTK::State &s) const
{
    SimTK::Inertia inertia = getMatterSubsystem().calcSystemCentralInertiaInGround(s);

    return inertia;
}
/**
 * Return the position vector of the system mass center, measured from the Ground origin, and expressed in Ground.
 *
 */
SimTK::Vec3 Model::calcMassCenterPosition(const SimTK::State &s) const
{
    getMultibodySystem().realize(s, Stage::Position);
    return getMatterSubsystem().calcSystemMassCenterLocationInGround(s);    
}
/**
 * Return the velocity vector of the system mass center, measured from the Ground origin, and expressed in Ground.
 *
 */
SimTK::Vec3 Model::calcMassCenterVelocity(const SimTK::State &s) const
{
    getMultibodySystem().realize(s, Stage::Velocity);
    return getMatterSubsystem().calcSystemMassCenterVelocityInGround(s);    
}
/**
 * Return the acceleration vector of the system mass center, measured from the Ground origin, and expressed in Ground.
 *
 */
SimTK::Vec3 Model::calcMassCenterAcceleration(const SimTK::State &s) const
{
    getMultibodySystem().realize(s, Stage::Acceleration);
    return getMatterSubsystem().calcSystemMassCenterAccelerationInGround(s);    
}

/**
* Construct outputs
*
**/
<|MERGE_RESOLUTION|>--- conflicted
+++ resolved
@@ -544,72 +544,48 @@
     // OpenSim model, which include Ground and Bodies
     _multibodyTree.addBody(ground.getName(), 0, false, &ground);
 
-    for(auto& body : getComponentList<Body>()) {
-        _multibodyTree.addBody(body.getName(), body.getMass(), false, 
-                               const_cast<Body*>(&body));
+    if (getBodySet().getSize()>0)
+    {
+        BodySet& bs = updBodySet();
+        for (int i = 0; i<bs.getSize(); ++i) {
+            _multibodyTree.addBody(bs[i].getName(),
+                bs[i].getMass(),
+                false,
+                &bs[i]);
+        }
     }
 
     // Complete multibody tree description by indicating how "bodies" are
     // connected by joints.
-    for(auto& joint : getComponentList<Joint>()) {
-        auto name = joint.getName();
-        IO::TrimWhitespace(name);
-        
-        if (name.empty()) {
-            name = joint.getParentFrameName(); 
-            name +="_to_" + joint.getChildFrameName();
-        }
-       
-        // Currently we need to take a first pass at connecting the joints 
-        // in order to ask the joint for the frames that they attach to and 
-        // and determine their underlying base (physical) frames.
-        const_cast<Joint&>(joint).connect(*this);
-        
-        // Use joints to define the underlying multibody tree
-        _multibodyTree.addJoint(name,
-                                joint.getConcreteClassName(),
-                                // Multibody tree builder only cares about 
-                                // bodies not intermediate frames that 
-                                // joints actually connect to.
-                                joint.getParentFrame().
-                                      findBaseFrame().
-                                      getName(),
-                                joint.getChildFrame().
-                                      findBaseFrame().
-                                      getName(),
-                                false,
-                                const_cast<Joint*>(&joint));
-    }
-
-    // if (getJointSet().getSize()>0)
-    // {
-    //     JointSet &js = updJointSet();
-
-    //     int nj = js.getSize();
-    //     for (int i = 0; i<nj; ++i) {
-    //         std::string name = js[i].getName();
-    //         IO::TrimWhitespace(name);
-
-    //         if (name.empty()) {
-    //             name = js[i].getParentFrameName() + "_to_" + js[i].getChildFrameName();
-    //         }
-
-    //         // Currently we need to take a first pass at connecting the joints in 
-    //         // order to ask the joint for the frames that they attach to and 
-    //         // and determine their underlying base (physical) frames.
-    //         js[i].connect(*this);
-
-    //         // Use joints to define the underlying multibody tree
-    //         _multibodyTree.addJoint(name,
-    //             js[i].getConcreteClassName(),
-    //             // Multibody tree builder only cares about bodies not intermediate
-    //             // frames that joints actually connect to.
-    //             js[i].getParentFrame().findBaseFrame().getName(),
-    //             js[i].getChildFrame().findBaseFrame().getName(),
-    //             false,
-    //             &js[i]);
-    //     }
-    // }
+    if (getJointSet().getSize()>0)
+    {
+        JointSet &js = updJointSet();
+
+        int nj = js.getSize();
+        for (int i = 0; i<nj; ++i) {
+            std::string name = js[i].getName();
+            IO::TrimWhitespace(name);
+
+            if (name.empty()) {
+                name = js[i].getParentFrameName() + "_to_" + js[i].getChildFrameName();
+            }
+
+            // Currently we need to take a first pass at connecting the joints in 
+            // order to ask the joint for the frames that they attach to and 
+            // and determine their underlying base (physical) frames.
+            js[i].connect(*this);
+
+            // Use joints to define the underlying multibody tree
+            _multibodyTree.addJoint(name,
+                js[i].getConcreteClassName(),
+                // Multibody tree builder only cares about bodies not intermediate
+                // frames that joints actually connect to.
+                js[i].getParentFrame().findBaseFrame().getName(),
+                js[i].getChildFrame().findBaseFrame().getName(),
+                false,
+                &js[i]);
+        }
+    }
 }
 
 void Model::extendConnectToModel(Model &model)
@@ -685,7 +661,6 @@
             free->upd_reverse() = mob.isReversedFromJoint();
             addJoint(free);
         }
-<<<<<<< HEAD
         else{
             Component* compToMoveOut = _propertySubcomponents.at(m+nb).get();
             // reorder the joint components in the order of the multibody tree
@@ -718,40 +693,6 @@
             static_cast<Joint*>(mob.getJointRef())->upd_reverse() =
                 mob.isReversedFromJoint();
         }
-=======
-        // else{
-        //     Component* compToMoveOut = _components.at(m+nb);
-        //     // reorder the joint components in the order of the multibody tree
-        //     Joint* jointToSwap = static_cast<Joint*>(mob.getJointRef());
-        //     it = std::find(_components.begin(), _components.end(), jointToSwap);
-        //     if (it != _components.end()){
-        //         // Only if the joint is not in the correct sequence the swap
-        //         if (compToMoveOut != jointToSwap){
-        //             _components[m + nb] = jointToSwap;
-        //             *it = compToMoveOut;
-        //         }
-        //     }
-        //     //(static_cast<Component*>(jointToSwap));
-
-        //     int jx = joints.getIndex(jointToSwap, m);
-
-        //     std::cout << "m = " << m << std::endl
-        //               << "jx = " << jx << std::endl;
-
-        //     //if in the set but not already in the right order
-        //     if ((jx >= 0) && (jx != m)){
-        //         // perform a move to put the joint in correct order
-        //         jointToSwap = &joints.get(jx);
-        //         joints.set(jx, &joints.get(m));
-        //         joints.set(m, jointToSwap);
-        //     }
-        // }
-        // Update the directionality of the joint to tree's preferential direction
-        static_cast<Joint*>(mob.getJointRef())->upd_reverse() = 
-            mob.isReversedFromJoint();
-        // joints[m].upd_reverse() = mob.isReversedFromJoint();
-    
->>>>>>> 73c788ae
     }
     joints.setMemoryOwner(isMemoryOwner);
 
@@ -1835,10 +1776,10 @@
 
 
 /** Compute the controls the model */
-void Model::computeControls(const SimTK::State& s, 
-                            SimTK::Vector &controls) const {
-    for(auto& controller : getComponentList<Controller>()) {
-        if(!controller.isDisabled()) {
+void Model::computeControls(const SimTK::State& s, SimTK::Vector &controls) const
+{
+    for (auto& controller : getComponentList<Controller>()) {
+        if (!controller.isDisabled()) {
             controller.computeControls(s, controls);
         }
     }
