--- conflicted
+++ resolved
@@ -130,11 +130,7 @@
 */
 double PathActuator::getStress( const SimTK::State& s) const
 {
-<<<<<<< HEAD
-    return fabs(getForce(s)/get_optimal_force()); 
-=======
     return fabs(getActuation(s)/get_optimal_force()); 
->>>>>>> b5672d1b
 }
 
 
@@ -198,23 +194,14 @@
     setSpeed(s, speed);
 
     double force =0;
-<<<<<<< HEAD
-    if( isForceOverriden(s) ) {
-        force = computeOverrideForce(s);
-=======
     if( isActuationOverriden(s) ) {
         force = computeOverrideActuation(s);
->>>>>>> b5672d1b
     } else {
         force = computeActuation(s);
     }
 
     // the force of this actuator used to compute power
-<<<<<<< HEAD
-    setForce(s,  force );
-=======
     setActuation(s, force);
->>>>>>> b5672d1b
 
     path.addInEquivalentForces(s, force, bodyForces, mobilityForces);
 }
@@ -246,25 +233,13 @@
     // Set owner here in case errors happen later so we can put useful message about responsible party.
     path.setOwner(this);
 
-<<<<<<< HEAD
-    Super::finalizeFromProperties();
-=======
     Super::extendFinalizeFromProperties();
->>>>>>> b5672d1b
 }
 
 //------------------------------------------------------------------------------
 //                            REALIZE DYNAMICS
 //------------------------------------------------------------------------------
 // See if anyone has an opinion about the path color and change it if so.
-<<<<<<< HEAD
-void PathActuator::realizeDynamics(const SimTK::State& state) const {
-    Super::realizeDynamics(state); // Mandatory first line
-
-    // if this force is disabled OR it is being overidden (not computing dynamics)
-    // then don't compute the color of the path.
-    if(!isDisabled(state) && !isForceOverriden(state)){
-=======
 void PathActuator::extendRealizeDynamics(const SimTK::State& state) const
 {
     Super::extendRealizeDynamics(state); // Mandatory first line
@@ -272,7 +247,6 @@
     // if this force is disabled OR it is being overidden (not computing dynamics)
     // then don't compute the color of the path.
     if (!isDisabled(state) && !isActuationOverriden(state)){
->>>>>>> b5672d1b
         const SimTK::Vec3 color = computePathColor(state);
         if (!color.isNaN())
             getGeometryPath().setColor(state, color);
