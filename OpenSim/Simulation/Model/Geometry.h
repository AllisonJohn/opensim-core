--- conflicted
+++ resolved
@@ -590,24 +590,14 @@
     /// Default constructor
     Mesh() :
         Geometry(),
-<<<<<<< HEAD
-        cachedMesh(nullptr),
-        triedToLoad(false)
-=======
         cachedMesh(nullptr)
->>>>>>> ac5025db
     {
         constructProperty_mesh_file("");
     }
     /// Constructor that takes a mesh file name
     Mesh(const std::string& geomFile) :
         Geometry(),
-<<<<<<< HEAD
-        cachedMesh(nullptr),
-        triedToLoad(false)
-=======
         cachedMesh(nullptr)
->>>>>>> ac5025db
     {
         constructProperty_mesh_file("");
         upd_mesh_file() = geomFile;
@@ -628,18 +618,10 @@
     void implementCreateDecorativeGeometry(
         SimTK::Array_<SimTK::DecorativeGeometry>& decoGeoms) const override;
 private:
-<<<<<<< HEAD
-    // We cache the DecorativeMeshFile and a flag indicating if we tried to
-    // load the mesh from file so we don't try loading from disk every frame.
-    // These are mutable since they're not part of the public interface.
-    mutable std::shared_ptr<SimTK::DecorativeMeshFile> cachedMesh;
-    mutable bool triedToLoad;
-=======
     // We cache the DecorativeMeshFile if we successfully
     // load the mesh from file so we don't try loading from disk every frame.
     // This is mutable since it is not part of the public interface.
     mutable SimTK::ResetOnCopy<std::unique_ptr<SimTK::DecorativeMeshFile>> cachedMesh;
->>>>>>> ac5025db
 };
 
 /**
