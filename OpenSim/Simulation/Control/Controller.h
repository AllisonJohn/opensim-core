--- conflicted
+++ resolved
@@ -95,18 +95,8 @@
         "Flag (true or false) indicating whether or not the controller is "
         "enabled." );
 
-<<<<<<< HEAD
-    OpenSim_DECLARE_LIST_PROPERTY(actuator_list, std::string,
-        "The names of the model actuators that this controller will control."
-        "The keyword ALL indicates the controller will control all the "
-        "actuators in the model");
-
-    OpenSim_DECLARE_LIST_PROPERTY(actuators, ControllerActuator,
-        "The actuators controlled by this controller.");
-=======
     OpenSim_DECLARE_LIST_SOCKET(actuators, Actuator,
         "The list of Actuators that this controller will control.");
->>>>>>> a4f47b66
 
 //=============================================================================
 // METHODS
@@ -176,11 +166,7 @@
     // The number of controls this controller computes.
     int _numControls;
 
-<<<<<<< HEAD
-    // construct and initialize properties
-=======
     // Construct and initialize properties.
->>>>>>> a4f47b66
     void constructProperties();
 
     // Used to temporarily store actuator names when reading from XML prior to
