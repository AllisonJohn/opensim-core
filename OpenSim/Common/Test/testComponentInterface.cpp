/* -------------------------------------------------------------------------- *
 *                OpenSim:  testComponentInterface.cpp                        *
 * -------------------------------------------------------------------------- *
 * The OpenSim API is a toolkit for musculoskeletal modeling and simulation.  *
 * See http://opensim.stanford.edu and the NOTICE file for more information.  *
 * OpenSim is developed at Stanford University and supported by the US        *
 * National Institutes of Health (U54 GM072970, R24 HD065690) and by DARPA    *
 * through the Warrior Web program.                                           *
 *                                                                            *
 * Copyright (c) 2005-2016 Stanford University and the Authors                *
 * Author(s): Ajay Seth, Ayman Habib                                          *
 *                                                                            *
 * Licensed under the Apache License, Version 2.0 (the "License"); you may    *
 * not use this file except in compliance with the License. You may obtain a  *
 * copy of the License at http://www.apache.org/licenses/LICENSE-2.0.         *
 *                                                                            *
 * Unless required by applicable law or agreed to in writing, software        *
 * distributed under the License is distributed on an "AS IS" BASIS,          *
 * WITHOUT WARRANTIES OR CONDITIONS OF ANY KIND, either express or implied.   *
 * See the License for the specific language governing permissions and        *
 * limitations under the License.                                             *
 * -------------------------------------------------------------------------- */
#include <OpenSim/Auxiliary/auxiliaryTestFunctions.h>
#include <OpenSim/Common/Component.h>
#include <OpenSim/Common/Reporter.h>
#include <OpenSim/Common/TableSource.h>
#include <OpenSim/Common/STOFileAdapter.h>
#include <simbody/internal/SimbodyMatterSubsystem.h>
#include <simbody/internal/GeneralForceSubsystem.h>
#include <simbody/internal/Force.h>
#include <simbody/internal/MobilizedBody_Pin.h>
#include <simbody/internal/MobilizedBody_Ground.h>

using namespace OpenSim;
using namespace std;
using namespace SimTK;

class Foo;
class Bar;

class Sub : public Component {
    OpenSim_DECLARE_CONCRETE_OBJECT(Sub, Component);
public:
    OpenSim_DECLARE_OUTPUT_FOR_STATE_VARIABLE(subState);
    Sub() = default;
    virtual ~Sub() = default;
private:
    void extendAddToSystem(MultibodySystem &system) const override {
        Super::extendAddToSystem(system);
        addStateVariable("subState", Stage::Dynamics);
    }
    void computeStateVariableDerivatives(const SimTK::State& s) const override {
        double deriv = exp(-2.0*s.getTime());
        setStateVariableDerivativeValue(s, "subState", deriv);
    }
}; //end class Sub

class TheWorld : public Component {
    OpenSim_DECLARE_CONCRETE_OBJECT(TheWorld, Component);
public:
    TheWorld() : Component() { }

    TheWorld(const std::string& fileName, bool updFromXMLNode = false)
        : Component(fileName, updFromXMLNode) {
        // Propagate XML file values to properties 
        updateFromXMLDocument();
        // add components listed as properties as sub components.
        finalizeFromProperties();
    }

    void add(Component* comp) {
        addComponent(comp);
        // Edit Sub 
        /*Sub& subc = */updMemberSubcomponent<Sub>(intSubix);
    }

    // Top level connection method for this all encompassing component, TheWorld
    void connect() {
        Super::connect(*this);
    }
    void buildUpSystem(MultibodySystem& system) { 
        connect();
        addToSystem(system);
    }

    const SimbodyMatterSubsystem& getMatterSubsystem() const { return *matter; }
    SimbodyMatterSubsystem& updMatterSubsystem() const { return *matter; }

    const GeneralForceSubsystem& getForceSubsystem() const { return *forces; }
    GeneralForceSubsystem& updForceSubsystem() const { return *forces; }

protected:
    // Component interface implementation
    void extendAddToSystem(MultibodySystem& system) const override {
        if (system.hasMatterSubsystem()){
            matter = system.updMatterSubsystem();
        }
        else{
            // const Sub& subc = getMemberSubcomponent<Sub>(intSubix);

            SimbodyMatterSubsystem* old_matter = matter.release();
            delete old_matter;
            matter = new SimbodyMatterSubsystem(system);

            GeneralForceSubsystem* old_forces = forces.release();
            delete old_forces;
            forces = new GeneralForceSubsystem(system);

            SimTK::Force::UniformGravity gravity(*forces, *matter, Vec3(0, -9.816, 0));
            fix = gravity.getForceIndex();

            system.updMatterSubsystem().setShowDefaultGeometry(true);
        }
    }

private:
    // Keep track of pointers to the underlying computational subsystems. 
    mutable ReferencePtr<SimbodyMatterSubsystem> matter;
    mutable ReferencePtr<GeneralForceSubsystem> forces;

    // keep track of the force added by the component
    mutable ForceIndex fix;

    MemberSubcomponentIndex intSubix{ constructSubcomponent<Sub>("internalSub") };

}; // end of TheWorld


class Foo : public Component {
    OpenSim_DECLARE_CONCRETE_OBJECT(Foo, Component);
public:
//=============================================================================
// PROPERTIES
//=============================================================================
    OpenSim_DECLARE_PROPERTY(mass, double, "mass (kg)");
    OpenSim_DECLARE_LIST_PROPERTY_SIZE(inertia, double, 6,
        "inertia {Ixx, Iyy, Izz, Ixy, Ixz, Iyz}");

    OpenSim_DECLARE_OUTPUT(Output1, double, getSomething, SimTK::Stage::Time);
    OpenSim_DECLARE_OUTPUT(Output2, SimTK::Vec3, calcSomething,
            SimTK::Stage::Time);

    OpenSim_DECLARE_OUTPUT(Output3, double, getSomethingElse, SimTK::Stage::Time);

    OpenSim_DECLARE_OUTPUT(Qs, Vector, getQ, SimTK::Stage::Position);

    OpenSim_DECLARE_OUTPUT(BodyAcc, SpatialVec, calcSpatialAcc,
            SimTK::Stage::Velocity);

    OpenSim_DECLARE_OUTPUT(return_by_ref, double, getReturnByRef,
            SimTK::Stage::Time);

    OpenSim_DECLARE_INPUT(input1, double, SimTK::Stage::Model, "");
    OpenSim_DECLARE_INPUT(AnglesIn, Vector, SimTK::Stage::Model, "");
    OpenSim_DECLARE_INPUT(fiberLength, double, SimTK::Stage::Model, "");
    OpenSim_DECLARE_INPUT(activation, double, SimTK::Stage::Model, "");
    OpenSim_DECLARE_LIST_INPUT(listInput1, double, SimTK::Stage::Model, "");

    Foo() : Component() {
        constructProperties();
        m_ctr = 0;
        m_mutableCtr = 0;
    }

    double getSomething(const SimTK::State& state) const {
        const_cast<Foo *>(this)->m_ctr++;
        m_mutableCtr++;

        return state.getTime();
    }

    SimTK::Vec3 calcSomething(const SimTK::State& state) const {
        const_cast<Foo *>(this)->m_ctr++;
        m_mutableCtr++;

        double t = state.getTime();
        return SimTK::Vec3(t, t*t, sqrt(t));
    }

    double getSomethingElse(const SimTK::State& state) const {
        return 1.618;
    }

    SimTK::Vector getQ(const SimTK::State& state) const {
        return state.getQ();
    }

    SimTK::SpatialVec calcSpatialAcc(const SimTK::State& state) const {
        const_cast<Foo *>(this)->m_ctr++;
        m_mutableCtr++;

        return getSystem().getMatterSubsystem().getMobilizedBody(bindex)
            .getBodyAcceleration(state);
    }

    const double& getReturnByRef(const SimTK::State& s) const {
        // Must return something that is stored in the state!
        return s.getTime();
    }

protected:
    /** Component Interface */
    void extendConnect(Component& root) override {
        Super::extendConnect(root);
        // do any internal wiring
        world = dynamic_cast<TheWorld*>(&root);
    }

    void extendAddToSystem(MultibodySystem &system) const override {
        Super::extendAddToSystem(system);

        SimbodyMatterSubsystem& matter = system.updMatterSubsystem();

        Vec3 mInB(0.0, 1.0, 0);
        Vec3 mInP(0, 0, 0);

        SimTK::Body::Rigid bone(
            MassProperties(1, Vec3(0), Inertia::brick(0.5, 1, 0.5)));

        // Thigh connected by hip
        MobilizedBody::Pin b1ToGround(matter.updGround(), SimTK::Transform(mInP),
            bone, SimTK::Transform(mInB));

        //Pin knee connects shank
        MobilizedBody::Pin b1ToB2(b1ToGround, SimTK::Transform(mInP),
            bone, SimTK::Transform(mInB));

        bindex = b1ToB2.getMobilizedBodyIndex();
    }

private:
    int m_ctr;
    mutable int m_mutableCtr;


    void constructProperties() {
        constructProperty_mass(1.0);
        Array<double> inertia(0.001, 6);
        inertia[0] = inertia[1] = inertia[2] = 0.1;
        constructProperty_inertia(inertia);
    }

    // Keep indices and reference to the world
    mutable MobilizedBodyIndex bindex;
    ReferencePtr<TheWorld> world;

}; // End of class Foo

class Bar : public Component {
    OpenSim_DECLARE_CONCRETE_OBJECT(Bar, Component);
public:
    
    OpenSim_DECLARE_CONNECTOR(parentFoo, Foo, "");
    OpenSim_DECLARE_CONNECTOR(childFoo, Foo, "");

    // This is used to test output copying and returns the address of the 
    // component.
    OpenSim_DECLARE_OUTPUT(copytesting, size_t, myself, SimTK::Stage::Model);
    // Use this member variable to ensure that output functions get copied
    // correctly.
    double copytestingViaMemberVariable = 5;
    OpenSim_DECLARE_OUTPUT(copytestingMemVar, double, getCopytestingMemVar,
                           SimTK::Stage::Model);

    OpenSim_DECLARE_OUTPUT(PotentialEnergy, double, getPotentialEnergy,
            SimTK::Stage::Velocity);

    OpenSim_DECLARE_OUTPUT_FOR_STATE_VARIABLE(fiberLength);
    OpenSim_DECLARE_OUTPUT_FOR_STATE_VARIABLE(activation);

    double getPotentialEnergy(const SimTK::State& state) const {
        const GeneralForceSubsystem& forces = world->getForceSubsystem();
        const Force& force = forces.getForce(fix);
        const Force::TwoPointLinearSpring& spring = 
            Force::TwoPointLinearSpring::downcast(force);
    
        return spring.calcPotentialEnergyContribution(state);
    }
    
    /** Returns the `this` pointer. Used to ensure that the std::function 
     within Outputs is properly copied when copying components. */
    size_t myself(const SimTK::State& s) const { return size_t(this); }
    
    double getCopytestingMemVar(const SimTK::State& s) const
    { return copytestingViaMemberVariable; }

protected:
    /** Component Interface */
    void extendConnect(Component& root) override{
        Super::extendConnect(root);
        // do any internal wiring
        world = dynamic_cast<TheWorld*>(&root);
        // perform custom checking
        if (&updConnector<Foo>("parentFoo").getConnectee()
                == &updConnector<Foo>("childFoo").getConnectee()){
            string msg = "ERROR - Bar::extendConnect()\n";
            msg += " parentFoo and childFoo cannot be the same component.";
            throw OpenSim::Exception(msg);
        }
    }

    // Copied here from Component for testing purposes.


    void extendAddToSystem(MultibodySystem& system) const override{

        GeneralForceSubsystem& forces = world->updForceSubsystem();
        SimbodyMatterSubsystem& matter = world->updMatterSubsystem();

        int nb = matter.getNumBodies();
        if (nb > 2) {
            const MobilizedBody& b1 = matter.getMobilizedBody(MobilizedBodyIndex(1));
            const MobilizedBody& b2 = matter.getMobilizedBody(MobilizedBodyIndex(2));

            Force::TwoPointLinearSpring 
                spring(forces, b1, Vec3(0.5,0,0), b2, Vec3(0.5,0,0), 10.0, 0.1);
            fix = spring.getForceIndex();
        }

        // We use these to test the Output's that are generated when we
        // add a StateVariable.
        addStateVariable("fiberLength", SimTK::Stage::Velocity);
        addStateVariable("activation", SimTK::Stage::Dynamics);

        // Create a hidden state variable, so we can ensure that hidden state
        // variables do not have a corresponding Output.
        bool hidden = true;
        addStateVariable("hiddenStateVar", SimTK::Stage::Dynamics, hidden);
    }

    void computeStateVariableDerivatives(const SimTK::State& state) const override {
        setStateVariableDerivativeValue(state, "fiberLength", 2.0);
        setStateVariableDerivativeValue(state, "activation", 3.0 * state.getTime());
        setStateVariableDerivativeValue(state, "hiddenStateVar", 
                                          exp(-0.5 * state.getTime()));
    }

private:

    // keep track of the force added by the component
    mutable ForceIndex fix;
    ReferencePtr<TheWorld> world;

}; // End of class Bar

// Create 2nd level derived class to verify that Component interface
// holds up.
class CompoundFoo : public Foo {
    OpenSim_DECLARE_CONCRETE_OBJECT(CompoundFoo, Foo);
public:
    //=============================================================================
    // PROPERTIES
    //=============================================================================
    OpenSim_DECLARE_PROPERTY(Foo1, Foo, "1st Foo of CompoundFoo");
    OpenSim_DECLARE_PROPERTY(Foo2, Foo, "2nd Foo of CompoundFoo");
    OpenSim_DECLARE_PROPERTY(scale1, double, "Scale factor for 1st Foo");
    OpenSim_DECLARE_PROPERTY(scale2, double, "Scale factor for 2nd Foo");

    CompoundFoo() : Foo() {
        constructProperties();
    }

protected:
    // Component implementation interface
    void extendFinalizeFromProperties() override {
        // Allow Foo to do its finalize from properties
        Super::extendFinalizeFromProperties();

        // Mark components listed in properties as subcomponents
        Foo& foo1 = upd_Foo1();
        Foo& foo2 = upd_Foo2();

        // update CompoundFoo's properties based on it sub Foos
        double orig_mass = get_mass();
        upd_mass() = get_scale1()*foo1.get_mass() + get_scale2()*foo2.get_mass();

        double inertiaScale = (get_mass() / orig_mass);

        for (int i = 0; i < updProperty_inertia().size(); ++i) {
            upd_inertia(i) = inertiaScale*get_inertia(i);
        }
    }

private:
    void constructProperties() {
        constructProperty_Foo1(Foo());
        constructProperty_Foo2(Foo());
        constructProperty_scale1(1.0);
        constructProperty_scale2(2.0);
    }   
}; // End of Class CompoundFoo

SimTK_NICETYPENAME_LITERAL(Foo);
SimTK_NICETYPENAME_LITERAL(Bar);

void testMisc() {
    // Define the Simbody system
    MultibodySystem system;

    TheWorld theWorld;
    theWorld.setName("World");
    theWorld.finalizeFromProperties();

    // ComponentHasNoSystem exception should be thrown if user attempts to read
    // or write state, discrete, or cache variables before Component has an
    // underlying MultibodySystem.
    {
        SimTK::State sBlank;
        const std::string varName = "waldo"; //dummy name

        ASSERT_THROW(ComponentHasNoSystem, theWorld.findStateVariable(varName));
        ASSERT_THROW(ComponentHasNoSystem, theWorld.getNumStateVariables());
        ASSERT_THROW(ComponentHasNoSystem, theWorld.getStateVariableNames());
        ASSERT_THROW(ComponentHasNoSystem,
            theWorld.getStateVariableValue(sBlank, varName));
        ASSERT_THROW(ComponentHasNoSystem,
            theWorld.setStateVariableValue(sBlank, varName, 0.));
        ASSERT_THROW(ComponentHasNoSystem,
            theWorld.getStateVariableValues(sBlank));
        ASSERT_THROW(ComponentHasNoSystem,
            theWorld.setStateVariableValues(sBlank, SimTK::Vector(1, 0.)));
        ASSERT_THROW(ComponentHasNoSystem,
            theWorld.getStateVariableDerivativeValue(sBlank, varName));
        ASSERT_THROW(ComponentHasNoSystem,
            theWorld.getDiscreteVariableValue(sBlank, varName));
        ASSERT_THROW(ComponentHasNoSystem,
            theWorld.setDiscreteVariableValue(sBlank, varName, 0.));
        ASSERT_THROW(ComponentHasNoSystem,
            theWorld.getCacheVariableValue<double>(sBlank, varName));
        ASSERT_THROW(ComponentHasNoSystem,
            theWorld.setCacheVariableValue(sBlank, varName, 0.));
        ASSERT_THROW(ComponentHasNoSystem,
            theWorld.updCacheVariableValue<double>(sBlank, varName));
        ASSERT_THROW(ComponentHasNoSystem,
            theWorld.markCacheVariableValid(sBlank, varName));
        ASSERT_THROW(ComponentHasNoSystem,
            theWorld.markCacheVariableInvalid(sBlank, varName));
        ASSERT_THROW(ComponentHasNoSystem,
            theWorld.isCacheVariableValid(sBlank, varName));
    }

    TheWorld* cloneWorld = theWorld.clone();
    cloneWorld->setName("ClonedWorld");
    cloneWorld->finalizeFromProperties();

    TheWorld copyWorld(theWorld);
    copyWorld.setName("CopiedWorld");
    copyWorld.finalizeFromProperties();

    const Sub& theSub = theWorld.getComponent<Sub>("internalSub");
    const Sub& cloneSub = cloneWorld->getComponent<Sub>("internalSub");
    const Sub& copySub = copyWorld.getComponent<Sub>("internalSub");

    // The clone and copy intern Sub components should be different
    // allocation (address) from original internal Sub
    ASSERT(&theSub != &cloneSub);
    ASSERT(&theSub != &copySub);
    // But their contents/values should be identical 
    ASSERT(theSub == cloneSub);
    ASSERT(theSub == copySub);

    // let component add its stuff to the system
    Foo& foo = *new Foo();
    foo.setName("Foo");
    theWorld.add(&foo);
    foo.set_mass(2.0);

    // Foo* footTest = foo.clone();

    // bar0 is to test copying of the function within a component's outputs.
    std::unique_ptr<Bar> bar0(new Bar());
    Bar& bar = *bar0->clone();
    bar.copytestingViaMemberVariable = 6;
    bar.setName("Bar");
    theWorld.add(&bar);

    Bar barEqual(bar);
    ASSERT(barEqual == bar);

    //Configure the connector to look for its dependency by this name
    //Will get resolved and connected automatically at Component connect
    bar.updConnector<Foo>("parentFoo").setConnecteeName(foo.getAbsolutePathName());
    bar.updConnector<Foo>("childFoo").connect(foo);
        
    // add a subcomponent
    // connect internals
    ASSERT_THROW( OpenSim::Exception,
                  theWorld.connect() );


    auto worldTreeAsList = theWorld.getComponentList();
    std::cout << "list begin: " << worldTreeAsList.begin()->getName() << std::endl;
    for (auto it = worldTreeAsList.begin();
              it != worldTreeAsList.end(); ++it) {
        std::cout << "Iterator is at: " << it->getAbsolutePathName() << std::endl;
    }

        
    std::cout << "Using range-for loop: " << std::endl;
    for (const Component& component : worldTreeAsList) {
        std::cout << "Iterator is at: " << component.getAbsolutePathName() << std::endl;
    }

        
    std::cout << "Iterate over only Foo's." << std::endl;
    for (auto& component : theWorld.getComponentList<Foo>()) {
        std::cout << "Iterator is at: " << component.getAbsolutePathName() << std::endl;
    }

    Foo& foo2 = *new Foo();
    foo2.setName("Foo2");
    foo2.set_mass(3.0);

    theWorld.add(&foo2);

    std::cout << "Iterate over Foo's after adding Foo2." << std::endl;
    for (auto& component : theWorld.getComponentList<Foo>()) {
        std::cout << "Iter at: " << component.getAbsolutePathName() << std::endl;
    }

    // Query existing components.
    theWorld.printComponentsMatching("");
    SimTK_TEST(theWorld.hasComponent("Foo"));
    SimTK_TEST(!theWorld.hasComponent("Nonexistant"));
    SimTK_TEST(theWorld.hasComponent<Foo>("Foo"));
    SimTK_TEST(!theWorld.hasComponent<Bar>("Foo"));
    SimTK_TEST(!theWorld.hasComponent<Foo>("Nonexistant"));


    bar.updConnector<Foo>("childFoo").connect(foo2);
    string connectorName = bar.updConnector<Foo>("childFoo").getName();

    // Bar should connect now
    theWorld.connect();
    theWorld.buildUpSystem(system);

    const Foo& foo2found = theWorld.getComponent<Foo>("Foo2");
    ASSERT(foo2 == foo2found);

    // do any other input/output connections
    foo.updInput("input1").connect(bar.getOutput("PotentialEnergy"));
    
    // check how this model serializes
    string modelFile("testComponentInterfaceModel.osim");
    theWorld.print(modelFile);

    // Simbody model state setup
    State s = system.realizeTopology();

    // int nu = system.getMatterSubsystem().getNumMobilities();

    //SimTK::Visualizer viz(system);
    //viz.drawFrameNow(s);
    const Vector q = Vector(s.getNQ(), SimTK::Pi/2);
    const Vector u = Vector(s.getNU(), 1.0);
        
    // Ensure the "this" pointer inside the output function is for the
    // correct Bar.
    system.realize(s, Stage::Model);
    // Since bar0 is not part of any "world", we must call
    // finalizeFromProperties() on it ourselves in order to set the
    // "owner" of its outputs.
    bar0->finalizeFromProperties();
    // If bar's copytesting output is 0, then the following tests will pass
    // accidentally.
    SimTK_TEST(bar.getOutputValue<size_t>(s, "copytesting") != 0);
    // Make sure bar's outputs don't point to bar0.
    SimTK_TEST(bar.getOutputValue<size_t>(s, "copytesting") != size_t(bar0.get()));
    // Make sure bar's outputs are using bar underneath.
    SimTK_TEST(bar.getOutputValue<size_t>(s, "copytesting") == size_t(&bar));
    SimTK_TEST(bar0->getOutputValue<double>(s, "copytestingMemVar") == 5);
    SimTK_TEST(bar.getOutputValue<double>(s, "copytestingMemVar") == 6);
        
    // By deleting bar0 then calling getOutputValue on bar without a
    // segfault (throughout the remaining code), we ensure that bar
    // does not depend on bar0.
    bar0.reset(nullptr);


    for (int i = 0; i < 10; ++i){
        s.updTime() = i*0.01234;
        s.updQ() = (i+1)*q/10.0;
        system.realize(s, Stage::Velocity);

        const AbstractOutput& out1 = foo.getOutput("Output1");
        const AbstractOutput& out2 = foo.getOutput("Output2");
        const AbstractOutput& out3 = foo.getOutput("Qs");
        const AbstractOutput& out4 = foo.getOutput("BodyAcc");
        const AbstractOutput& out5 = bar.getOutput("PotentialEnergy");

        cout << "=========================[Time " << s.getTime() << "s]======================="<<endl;
        cout << out1.getName() <<"|"<< out1.getTypeName() <<"|"<< out1.getValueAsString(s) << endl;
        cout << out2.getName() <<"|"<< out2.getTypeName() <<"|"<< out2.getValueAsString(s) << endl;
        cout << out3.getName() <<"|"<< out3.getTypeName() <<"|"<< out3.getValueAsString(s) << endl;
            
        system.realize(s, Stage::Acceleration);
        cout << out4.getName() <<"|"<< out4.getTypeName() <<"|"<< out4.getValueAsString(s) << endl;
        cout << out5.getName() <<"|"<< out5.getTypeName() <<"|"<< out5.getValueAsString(s) << endl;

        //viz.report(s);
        system.realize(s, Stage::Report);

        cout << "foo.input1 = " << foo.getInputValue<double>(s, "input1") << endl;
    }

    // Test the output that returns by const T&.
    SimTK_TEST(foo.getOutputValue<double>(s, "return_by_ref") == s.getTime());

    MultibodySystem system2;
    TheWorld *world2 = new TheWorld(modelFile, true);
        
    world2->updComponent("Bar").getConnector<Foo>("childFoo");
    // We haven't called connect yet, so this connection isn't made yet.
    SimTK_TEST_MUST_THROW_EXC(
            world2->updComponent("Bar").getConnectee<Foo>("childFoo"),
            OpenSim::Exception
             );

    ASSERT(theWorld == *world2, __FILE__, __LINE__,
        "Model serialization->deserialization FAILED");

    world2->setName("InternalWorld");
    world2->connect();

    world2->updComponent("Bar").getConnector<Foo>("childFoo");
    ASSERT("Foo2" ==
            world2->updComponent("Bar").getConnectee<Foo>("childFoo").getName());

    world2->buildUpSystem(system2);
    s = system2.realizeTopology();

    world2->print("clone_" + modelFile);

    // Test copy assignment
    TheWorld world3;
    world3 = *world2;

    ASSERT(&world3 != world2, __FILE__, __LINE__,
        "Model copy assignment FAILED: A copy was not made.");

    world3.finalizeFromProperties();

    ASSERT(world3 == *world2, __FILE__, __LINE__,
        "Model copy assignment FAILED: Property values are not identical.");

    world3.getComponent("Bar").getConnector<Foo>("parentFoo");

    auto& barInWorld3 = world3.getComponent<Bar>("Bar");
    auto& barInWorld2 = world2->getComponent<Bar>("Bar");
    ASSERT(&barInWorld3 != &barInWorld2, __FILE__, __LINE__, 
        "Model copy assignment FAILED: property was not copied but "
        "assigned the same memory");

    world3.setName("World3");

    // Add second world as the internal model of the first
    theWorld.add(world2);
    theWorld.connect();

    Bar& bar2 = *new Bar();
    bar2.setName("bar2");
    CompoundFoo& compFoo = *new CompoundFoo();
    compFoo.setName("BigFoo");

    // setting Foo's creates copies that are now part of CompoundFoo
    compFoo.set_Foo1(foo);
    compFoo.set_Foo2(foo2);
    compFoo.finalizeFromProperties();

    world3.add(&compFoo);
    world3.add(&bar2);

    //Configure the connector to look for its dependency by this name
    //Will get resolved and connected automatically at Component connect
    bar2.updConnector<Foo>("parentFoo")
    .setConnecteeName(compFoo.getRelativePathName(bar2));
    
    bar2.updConnector<Foo>("childFoo").connect(foo);
    compFoo.upd_Foo1().updInput("input1")
        .connect(bar2.getOutput("PotentialEnergy"));

    world3.finalizeFromProperties();
    world3.print("Compound_" + modelFile);

    cout << "Adding world3 to theWorld" << endl;
    theWorld.add(world3.clone());

    // Should not be able to add the same Component twice within the same tree
    ASSERT_THROW( ComponentAlreadyPartOfOwnershipTree,
                  world3.add(&bar2));

    cout << "Connecting theWorld:" << endl;
    theWorld.dumpSubcomponents();
    theWorld.finalizeFromProperties();
    theWorld.connect();

    auto* reporter = new TableReporterVector();
    reporter->set_report_time_interval(0.1);
    reporter->updInput("inputs").connect(foo.getOutput("Qs"));
    theWorld.add(reporter);

    MultibodySystem system3;
    cout << "Building theWorld's system:" << endl;
    theWorld.buildUpSystem(system3);

    // Connect our state variables.
    foo.updInput("fiberLength").connect(bar.getOutput("fiberLength"));
    foo.updInput("activation").connect(bar.getOutput("activation"));
    // Since hiddenStateVar is a hidden state variable, it has no
    // corresponding output.
    ASSERT_THROW( OpenSim::Exception,
          /*const AbstractOutput& out = */bar.getOutput("hiddenStateVar") );

    s = system3.realizeTopology();

    bar.setStateVariableValue(s, "fiberLength", 1.5);
    bar.setStateVariableValue(s, "activation", 0);

    // int nu3 = system3.getMatterSubsystem().getNumMobilities();

    // realize simbody system to velocity stage
    system3.realize(s, Stage::Velocity);

    RungeKuttaFeldbergIntegrator integ(system3);
    integ.setAccuracy(1.0e-3);

    TimeStepper ts(system3, integ);
    ts.initialize(s);
    ts.stepTo(1.0);
    s = ts.getState();

    // realize simbody system to velocity stage
    system3.realize(s, Stage::Velocity);

    // Get the results of integrating the system forward
    const TimeSeriesTable_<Real>& results = reporter->getTable();
    ASSERT(results.getNumRows() == 11, __FILE__, __LINE__,
        "Number of rows in Reporter results not equal to number of time intervals.");
    cout << "************** Contents of Table of Results ****************" << endl;
    cout << results << endl;
    cout << "***************** Qs Output at Final state *****************" << endl;
    auto& finalVal = foo.getOutputValue<Vector>(s, "Qs");
    (~finalVal).dump();
    size_t ncols = results.getNumColumns();
    ASSERT(ncols == static_cast<size_t>(finalVal.size()), __FILE__, __LINE__,
        "Number of cols in Reporter results not equal to size of Output'Qs' size.");

    // Check the result of the integration on our state variables.
    ASSERT_EQUAL(3.5, bar.getOutputValue<double>(s, "fiberLength"), 1e-10);
    ASSERT_EQUAL(1.5, bar.getOutputValue<double>(s, "activation"), 1e-10);

    // Ensure the connection works.
    ASSERT_EQUAL(3.5, foo.getInputValue<double>(s, "fiberLength"), 1e-10);
    ASSERT_EQUAL(1.5, foo.getInputValue<double>(s, "activation"), 1e-10);

    theWorld.dumpSubcomponents();

    std::cout << "Iterate over all Components in the world." << std::endl;
    for (auto& component : theWorld.getComponentList<Component>()) {
        std::cout << "Iterator is at: " << component.getAbsolutePathName() << std::endl;
    }

    // Should fail to get Component when path is not specified
    ASSERT_THROW(OpenSim::Exception,
        theWorld.getComponent<CompoundFoo>("BigFoo") );

    // With path to the component it should work
    auto& bigFoo = theWorld.getComponent<CompoundFoo>("World/World3/BigFoo");
    // const Sub& topSub = theWorld.getComponent<Sub>("InternalWorld/internalSub");
        
    // Should also be able to get top-level
    auto& topFoo = theWorld.getComponent<Foo>("Foo2");
    cout << "Top level Foo2 path name: " << topFoo.getAbsolutePathName() << endl;

    // And the leaf Foo2 from BigFoo
    auto& leafFoo = bigFoo.getComponent<Foo>("Foo2");
    cout << "Leaf level Foo2 path name: " << leafFoo.getAbsolutePathName() << endl;

    theWorld.print("Nested_" + modelFile);
}



void testListInputs() {
    MultibodySystem system;
    TheWorld theWorld;
    theWorld.setName("World");
    
    Foo& foo = *new Foo();
    foo.setName("Foo");
    theWorld.add(&foo);
    foo.set_mass(2.0);

    Foo& foo2 = *new Foo();
    foo2.setName("Foo2");
    foo2.set_mass(3.0);
    theWorld.add(&foo2);

    Bar& bar = *new Bar();
    bar.setName("Bar");
    theWorld.add(&bar);

    bar.updConnector<Foo>("parentFoo").setConnecteeName("Foo");
    bar.updConnector<Foo>("childFoo").setConnecteeName("Foo2");
    
    auto* reporter = new ConsoleReporter();
    reporter->setName("rep0");
    theWorld.add(reporter);

    // wire up console reporter inputs to desired model outputs
    reporter->updInput("inputs").connect(foo.getOutput("Output1"));
    reporter->updInput("inputs").connect(bar.getOutput("PotentialEnergy"));
    reporter->updInput("inputs").connect(bar.getOutput("fiberLength"));
    reporter->updInput("inputs").connect(bar.getOutput("activation"));

    auto* tabReporter = new TableReporter();
    tabReporter->setName("TableReporterMixedOutputs");
    theWorld.add(tabReporter);

    // wire up table reporter inputs (using convenience method) to desired 
    // model outputs
    tabReporter->updInput().connect(bar.getOutput("fiberLength"));
    tabReporter->updInput().connect(bar.getOutput("activation"));
    tabReporter->updInput().connect(foo.getOutput("Output1"));
    tabReporter->updInput().connect(bar.getOutput("PotentialEnergy"));

    theWorld.connect();
    theWorld.buildUpSystem(system);
    
    State s = system.realizeTopology();
    
    const Vector q = Vector(s.getNQ(), SimTK::Pi/2);
    for (int i = 0; i < 10; ++i){
        s.updTime() = i*0.01234;
        s.updQ() = (i+1)*q/10.0;
        system.realize(s, Stage::Report);
    }

    cout << "  TableReporterMixedOutputs (contents)" << endl;
    cout << tabReporter->getTable() << endl;

    tabReporter->clearTable();
    ASSERT(tabReporter->getTable().getNumRows() == 0);
}


void testListConnectors() {
    MultibodySystem system;
    TheWorld theWorld;
    theWorld.setName("world");
    
    Foo& foo = *new Foo(); foo.setName("foo"); foo.set_mass(2.0);
    theWorld.add(&foo);

    Foo& foo2 = *new Foo(); foo2.setName("foo2"); foo2.set_mass(3.0);
    theWorld.add(&foo2);

    Bar& bar = *new Bar(); bar.setName("bar");
    theWorld.add(&bar);
    
    // Non-list connectors.
    bar.updConnector<Foo>("parentFoo").setConnecteeName("foo");
    bar.updConnector<Foo>("childFoo").setConnecteeName("foo2");
    
    // Ensure that calling connect() on bar's "parentFoo" doesn't increase
    // its number of connectees.
    bar.updConnector<Foo>("parentFoo").connect(foo);
    // TODO The "Already connected to 'foo'" is caught by `connect()`.
    SimTK_TEST(bar.getConnector<Foo>("parentFoo").getNumConnectees() == 1);
    
    theWorld.connect();
    theWorld.buildUpSystem(system);
    
    State s = system.realizeTopology();
    
    std::cout << bar.getConnectee<Foo>("parentFoo").get_mass() << std::endl;
    
    // TODO redo with the property list / the reference connect().
}

void testComponentPathNames()
{
    Foo foo;
    Bar bar;
    TheWorld top;

    // These are not valid component names
    // Only using for testing as surrogates for path names
    // which are computed by the component. Just testing
    // the relative path name facility here.
    top.setName("Top");
    foo.setName("A/B/C/D");
    bar.setName("A/B/E");

    std::string fooWrtBar = foo.getRelativePathName(bar);
    ASSERT(fooWrtBar == "../C/D"); // "/A/B/" as common

    std::string barWrtFoo= bar.getRelativePathName(foo);
    ASSERT(barWrtFoo == "../../E"); // "/A/B/" as common

    // null case foo wrt foo
    std::string fooWrtFoo = foo.getRelativePathName(foo);
    ASSERT(fooWrtFoo == "");

    std::string topAbsPath = top.getAbsolutePathName();
    std::string fooWrtTop = foo.getRelativePathName(top);
    ASSERT(fooWrtTop == "../A/B/C/D");

    std::string topWrtFoo = top.getRelativePathName(foo);
    ASSERT(topWrtFoo== "../../../../Top");

    foo.setName("World/Foo");
    bar.setName("World3/bar2");
    fooWrtBar = foo.getRelativePathName(bar);
    ASSERT(fooWrtBar == "../../World/Foo");

    foo.setName("World3/bar2/foo1");
    fooWrtBar = foo.getRelativePathName(bar);
    ASSERT(fooWrtBar == "foo1");

    bar.setName("LegWithConstrainedFoot/footConstraint");
    foo.setName("LegWithConstrainedFoot/foot");
    barWrtFoo = bar.getRelativePathName(foo);
    ASSERT(barWrtFoo == "../footConstraint");

    // Now build use real components and assemble them 
    // into a tree and test the path names that are 
    // generated on the fly.
    TheWorld* A = new TheWorld();
    TheWorld* B = new TheWorld();
    TheWorld* C = new TheWorld();
    TheWorld* D = new TheWorld();
    TheWorld* E = new TheWorld();
    A->setName("A");
    B->setName("B");
    C->setName("C");
    D->setName("D");
    E->setName("E");
    
    top.add(A);
    A->add(B);
    B->add(C);
    A->add(D);
    D->add(E);

    top.dumpSubcomponents();

    std::string absPathC = C->getAbsolutePathName();
    ASSERT(absPathC == "/Top/A/B/C");

    std::string absPathE = E->getAbsolutePathName();
    ASSERT(absPathE == "/Top/A/D/E");

    // Must specify a unique path to E
    ASSERT_THROW(OpenSim::ComponentNotFoundOnSpecifiedPath,
                 /*auto& eref = */top.getComponent("E") );

    auto& cref = top.getComponent(absPathC);
    auto& eref = top.getComponent(absPathE);

    auto cFromE = cref.getRelativePathName(eref);
    ASSERT(cFromE == "../../B/C");

    auto eFromC = eref.getRelativePathName(cref);
    ASSERT(eFromC == "../../D/E");

    // verify that we can also navigate relative paths properly
    auto& eref2 = cref.getComponent(eFromC);
    ASSERT(eref2 == eref);

    Foo* foo1 = new Foo();
    foo1->setName("Foo1");
    Foo* foo2 = new Foo();
    foo2->setName("Foo2");
    Bar* bar2 = new Bar();
    bar2->setName("Bar2");

    A->add(foo1);
    A->add(foo2);
    A->add(bar2);

    TheWorld* F = A->clone();
    F->setName("F");
    top.add(F);

    top.dumpSubcomponents();

    std::string fFoo1AbsPath = 
        F->getComponent<Foo>("Foo1").getAbsolutePathName();
    std::string aBar2AbsPath = 
        A->getComponent<Bar>("Bar2").getAbsolutePathName();
    auto bar2FromBarFoo = 
        bar2->getRelativePathName(F->getComponent<Foo>("Foo1"));

    // Verify deep copy of subcomponents
    const Foo& foo1inA = top.getComponent<Foo>("/Top/A/Foo1");
    const Foo& foo1inF = top.getComponent<Foo>("/Top/F/Foo1");
    ASSERT(&foo1inA != &foo1inF);

    // double check that we have the original Foo foo1 in A
    ASSERT(&foo1inA == foo1);

    // This bar2 that belongs to A and connects the two foo2s
    bar2->updConnector<Foo>("parentFoo").connect(*foo2);
    bar2->updConnector<Foo>("childFoo")
        .connect(F->getComponent<Foo>("Foo2"));

    // auto& foo2inF = bar2->getComponent<Foo>("../../F/Foo2");

    // now wire up bar2 that belongs to F and connect the 
    // two foo1s one in A and other F
    auto& fbar2 = F->updComponent<Bar>("Bar2");
    ASSERT(&fbar2 != bar2);

    fbar2.updConnector<Foo>("parentFoo").connect(*foo1);
    fbar2.updConnector<Foo>("childFoo")
        .setConnecteeName("../Foo1");

    top.dumpSubcomponents();
    top.connect();
}

void testInputOutputConnections()
{
    {
        TheWorld world;
        Foo* foo1 = new Foo();
        Foo* foo2 = new Foo();
        Bar* bar = new Bar();

        foo1->setName("foo1");
        foo2->setName("foo2");
        bar->setName("bar");
        bar->updConnector<Foo>("parentFoo").connect(*foo1);
        bar->updConnector<Foo>("childFoo").connect(*foo2);

        world.add(foo1);
        world.add(foo2);
        world.add(bar);

<<<<<<< HEAD
        MultibodySystem mbs;
=======
    world.connect();
>>>>>>> 9d71b4d2

        // Should yield warnings about unconnected Inputs
        cout << "Unsatisfied Inputs during world.connect()" << endl;
        world.connect();

        // do any other input/output connections
        foo1->updInput("input1").connect(bar->getOutput("PotentialEnergy"));

        // Test various exceptions for inputs, outputs, connectors
        ASSERT_THROW(InputNotFound, foo1->getInput("input0"));
        ASSERT_THROW(ConnectorNotFound, bar->updConnector<Foo>("parentFoo0"));
        ASSERT_THROW(OutputNotFound, 
                world.getComponent("./internalSub").getOutput("subState0"));
        // Ensure that getOutput does not perform a "find"
        ASSERT_THROW(OutputNotFound,
                world.getOutput("./internalSub/subState"));

        foo2->updInput("input1").connect(world.getComponent("./internalSub").getOutput("subState"));

        foo1->updInput("AnglesIn").connect(foo2->getOutput("Qs"));
        foo2->updInput("AnglesIn").connect(foo1->getOutput("Qs"));

        foo1->updInput("activation").connect(bar->getOutput("activation"));
        foo1->updInput("fiberLength").connect(bar->getOutput("fiberLength"));

        foo2->updInput("activation").connect(bar->getOutput("activation"));
        foo2->updInput("fiberLength").connect(bar->getOutput("fiberLength"));

<<<<<<< HEAD
        cout << "Unsatisfied Inputs after wiring Outputs to Inputs." << endl;
        world.connect();
        world.buildUpSystem(mbs);
    }
    // Test exception message when asking for the value of an input that is
    // not wired up.
    class A : public Component { // Test single-value input.
        OpenSim_DECLARE_CONCRETE_OBJECT(A, Component);
    public:
        OpenSim_DECLARE_INPUT(in1, double, SimTK::Stage::Model, "");
    };
    class B : public Component { // Test list inputs.
        OpenSim_DECLARE_CONCRETE_OBJECT(B, Component);
    public:
        OpenSim_DECLARE_LIST_INPUT(in1, double, SimTK::Stage::Model, "");
    };
    class C : public Component {
        OpenSim_DECLARE_CONCRETE_OBJECT(C, Component);
    public:
        OpenSim_DECLARE_OUTPUT(out1, double, calcOut1, SimTK::Stage::Time);
        double calcOut1(const SimTK::State& state) const { return 0; }
    };
    {
        // Single-value input.
        TheWorld world;
        A* a = new A(); a->setName("a");
        world.add(a);
        MultibodySystem system;
        world.connect();
        world.buildUpSystem(system);
        State s = system.realizeTopology();
        system.realize(s, Stage::Model);
        SimTK_TEST_MUST_THROW_EXC(a->getInput<double>("in1").getValue(s),
                InputNotConnected);
    }
    {
        // List input.
        // We must wire up an output to the input, as a list input with no
        // connectees is always "connected."
        TheWorld world;
        B* b = new B(); b->setName("b");
        C* c = new C(); c->setName("c");
        world.add(b);
        world.add(c);
        b->updInput("in1").connect(c->getOutput("out1"));
        MultibodySystem system;
        world.connect();
        world.buildUpSystem(system);
        State s = system.realizeTopology();
        system.realize(s, Stage::Model);
        // The following will work, now that the connection is satisfied.
        b->getInput<double>("in1").getValue(s, 0);
        b->disconnect(); // Disconnect to get the "not connected"exception.
        SimTK_TEST_MUST_THROW_EXC(b->getInput<double>("in1").getValue(s, 0),
                InputNotConnected);
    }
=======
    world.connect();
    world.buildUpSystem(mbs);
>>>>>>> 9d71b4d2
}

void testInputConnecteeNames() {
    {
        std::string componentPath, outputName, channelName, alias;
        AbstractInput::parseConnecteeName("/foo/bar|output",
                componentPath, outputName, channelName, alias);
        SimTK_TEST(componentPath == "/foo/bar");
        SimTK_TEST(outputName == "output");
        SimTK_TEST(channelName == "");
        SimTK_TEST(alias == "");
    }
    {
        std::string componentPath, outputName, channelName, alias;
        AbstractInput::parseConnecteeName("/foo/bar|output:channel",
                componentPath, outputName, channelName, alias);
        SimTK_TEST(componentPath == "/foo/bar");
        SimTK_TEST(outputName == "output");
        SimTK_TEST(channelName == "channel");
        SimTK_TEST(alias == "");
    }
    {
        std::string componentPath, outputName, channelName, alias;
        AbstractInput::parseConnecteeName("/foo/bar|output(baz)",
                componentPath, outputName, channelName, alias);
        SimTK_TEST(componentPath == "/foo/bar");
        SimTK_TEST(outputName == "output");
        SimTK_TEST(channelName == "");
        SimTK_TEST(alias == "baz");
    }
    {
        std::string componentPath, outputName, channelName, alias;
        AbstractInput::parseConnecteeName("/foo/bar|output:channel(baz)",
                componentPath, outputName, channelName, alias);
        SimTK_TEST(componentPath == "/foo/bar");
        SimTK_TEST(outputName == "output");
        SimTK_TEST(channelName == "channel");
        SimTK_TEST(alias == "baz");
    }

    // TODO test invalid names as well.
}


void testExceptionsForConnecteeTypeMismatch() {
    // Create Component classes for use in the following tests.
    // --------------------------------------------------------
    // This class has Outputs.
    class A : public Component {
        OpenSim_DECLARE_CONCRETE_OBJECT(A, Component);
    public:
        OpenSim_DECLARE_OUTPUT(out1, double, calcOut1, SimTK::Stage::Time);
        OpenSim_DECLARE_LIST_OUTPUT(outL, double, calcOutL, SimTK::Stage::Time);
        double calcOut1(const SimTK::State& state) const { return 0; }
        double calcOutL(const SimTK::State& state,
                        const std::string& channel) const { return 0; }
    private:
        void extendFinalizeFromProperties() override {
            // Register Channels for list output 'outL'.
            auto& outL = updOutput("outL");
            outL.addChannel("0"); outL.addChannel("1"); outL.addChannel("2");
        }
    };
    // This class has Inputs.
    class B : public Component {
        OpenSim_DECLARE_CONCRETE_OBJECT(B, Component);
    public:
        OpenSim_DECLARE_INPUT(in1, Vec3, SimTK::Stage::Model, "");
        OpenSim_DECLARE_LIST_INPUT(inL, Vec3, SimTK::Stage::Model, "");
    };
    // This class has a connector.
    class C : public Component {
        OpenSim_DECLARE_CONCRETE_OBJECT(C, Component);
    public:
        OpenSim_DECLARE_CONNECTOR(conn1, A, "");
    };
    
    // Test various type mismatches.
    // -----------------------------
    // First, check for exceptions when directly connecting inputs to outputs
    // (or connectors to connectees).
    { // Connector.
        TheWorld model;
        B* b = new B(); b->setName("b");
        C* c = new C(); c->setName("c");
        model.add(b); model.add(c);
        SimTK_TEST_MUST_THROW_EXC(c->updConnector("conn1").connect(*b),
                                  OpenSim::Exception);
    }
    { // single-value output -> single-value input.
        TheWorld model;
        A* a = new A(); a->setName("a");
        B* b = new B(); b->setName("b");
        model.add(a); model.add(b);
        SimTK_TEST_MUST_THROW_EXC(b->updInput("in1").connect(a->getOutput("out1")),
                                  OpenSim::Exception);
    }
    { // single-value output -> list input.
        TheWorld model;
        A* a = new A(); a->setName("a");
        B* b = new B(); b->setName("b");
        model.add(a); model.add(b);
        SimTK_TEST_MUST_THROW_EXC(b->updInput("inL").connect(a->getOutput("out1")),
                                  OpenSim::Exception);
    }
    { // list output -> single-value input.
        TheWorld model;
        A* a = new A(); a->setName("a");
        B* b = new B(); b->setName("b");
        model.add(a); model.add(b);
        SimTK_TEST_MUST_THROW_EXC(
            b->updInput("in1").connect(a->getOutput("outL").getChannel("0")),
            OpenSim::Exception);
    }
    { // list output -> list input.
        TheWorld model;
        A* a = new A(); a->setName("a");
        B* b = new B(); b->setName("b");
        model.add(a); model.add(b);
        SimTK_TEST_MUST_THROW_EXC(
            b->updInput("inL").connect(a->getOutput("outL").getChannel("1")),
            OpenSim::Exception);
    }

    // Now check for exceptions when setting the connectee_name property, then
    // connecting on the model (similar to deserializing an XML model file).
    { // Connector.
        TheWorld model;
        B* b = new B(); b->setName("b");
        C* c = new C(); c->setName("c");
        model.add(b); model.add(c);
        c->updConnector("conn1").setConnecteeName("../b");
        SimTK_TEST_MUST_THROW_EXC(model.connect(), OpenSim::Exception);
    }
    { // single-value output -> single-value input.
        TheWorld model;
        A* a = new A(); a->setName("a");
        B* b = new B(); b->setName("b");
        model.add(a); model.add(b);
        b->updInput("in1").setConnecteeName("../a/out1");
        SimTK_TEST_MUST_THROW_EXC(model.connect(), OpenSim::Exception);
    }
    { // single-value output -> list input.
        TheWorld model;
        A* a = new A(); a->setName("a");
        B* b = new B(); b->setName("b");
        model.add(a); model.add(b);
        b->updInput("inL").appendConnecteeName("../a/out1");
        SimTK_TEST_MUST_THROW_EXC(model.connect(), OpenSim::Exception);
    }
    { // list output -> single-value input.
        TheWorld model;
        A* a = new A(); a->setName("a");
        B* b = new B(); b->setName("b");
        model.add(a); model.add(b);
        b->updInput("in1").setConnecteeName("../a/outL:2");
        SimTK_TEST_MUST_THROW_EXC(model.connect(), OpenSim::Exception);
    }
    { // list output -> list input.
        TheWorld model;
        A* a = new A(); a->setName("a");
        B* b = new B(); b->setName("b");
        model.add(a); model.add(b);
        b->updInput("inL").appendConnecteeName("../a/outL:0");
        SimTK_TEST_MUST_THROW_EXC(model.connect(), OpenSim::Exception);
    }
}

void testExceptionsConnectorNameExistsAlready() {
    // Make sure that it is not possible for a class to have more than one
    // connector with a given name, even if the connectee types are different.

    // We will use Z and Y as the connectee types.
    class Z : public Component
    {   OpenSim_DECLARE_CONCRETE_OBJECT(Z, Component); };
    class Y : public Component
    {   OpenSim_DECLARE_CONCRETE_OBJECT(Y, Component); };

    // A is the base class that has a connector named 'conn1', of type Z.
    class A : public Component {
        OpenSim_DECLARE_CONCRETE_OBJECT(A, Component);
    public:
        OpenSim_DECLARE_CONNECTOR(conn1, Z, "");
    };

    // BSame tries to reuse the name 'conn1', and also connect to type Z.
    class BSame : public A {
        OpenSim_DECLARE_CONCRETE_OBJECT(BSame, A);
    public:
        OpenSim_DECLARE_CONNECTOR(conn1, Z, "");
    };

    // BDifferent uses the same name 'conn1' but connects to a different type.
    class BDifferent : public A {
        OpenSim_DECLARE_CONCRETE_OBJECT(BDifferent, A);
    public:
        OpenSim_DECLARE_CONNECTOR(conn1, Y, "");
    };

    ASSERT_THROW_MSG(OpenSim::Exception,
            "BSame already has a connector named 'conn1'",
            BSame b;);
    ASSERT_THROW_MSG(OpenSim::Exception,
            "BDifferent already has a connector named 'conn1'",
            BDifferent b;);

    // The API user may try to create two connectors with the
    // same name in the same exact class (that is, not separated across the
    // inheritance hierarchy). We do not need to test this case, because it
    // leads to a compiling error (duplicate member variable).
}

void testExceptionsInputNameExistsAlready() {
    // Make sure that it is not possible for a class to have more than one
    // input with a given name, even if the connectee types are different.

    { // Single-value input.
        class A : public Component {
            OpenSim_DECLARE_CONCRETE_OBJECT(A, Component);
        public:
            OpenSim_DECLARE_INPUT(in1, Vec3, SimTK::Stage::Model, "");
        };

        // BSame tries to reuse the name 'in1', and also connect to Vec3.
        class BSame : public A {
            OpenSim_DECLARE_CONCRETE_OBJECT(BSame, A);
        public:
            OpenSim_DECLARE_INPUT(in1, Vec3, SimTK::Stage::Model, "");
        };

        // BDifferent uses the same name 'in1' but connects to a different type.
        class BDifferent : public A {
            OpenSim_DECLARE_CONCRETE_OBJECT(BDifferent, A);
        public:
            OpenSim_DECLARE_INPUT(in1, double, SimTK::Stage::Model, "");
        };

        ASSERT_THROW_MSG(OpenSim::Exception,
                "BSame already has an input named 'in1'",
                BSame b;);
        ASSERT_THROW_MSG(OpenSim::Exception,
                "BDifferent already has an input named 'in1'",
                BDifferent b;);
    }

    { // List input.
        class A : public Component {
            OpenSim_DECLARE_CONCRETE_OBJECT(A, Component);
        public:
            OpenSim_DECLARE_LIST_INPUT(in1, Vec3, SimTK::Stage::Model, "");
        };

        // BSame tries to reuse the name 'in1', and also connect to Vec3.
        class BSame : public A {
            OpenSim_DECLARE_CONCRETE_OBJECT(BSame, A);
        public:
            OpenSim_DECLARE_LIST_INPUT(in1, Vec3, SimTK::Stage::Model, "");
        };

        // BDifferent uses the same name 'in1' but connects to a different type.
        class BDifferent : public A {
            OpenSim_DECLARE_CONCRETE_OBJECT(BDifferent, A);
        public:
            OpenSim_DECLARE_LIST_INPUT(in1, double, SimTK::Stage::Model, "");
        };

        ASSERT_THROW_MSG(OpenSim::Exception,
                "BSame already has an input named 'in1'",
                BSame b;);
        ASSERT_THROW_MSG(OpenSim::Exception,
                "BDifferent already has an input named 'in1'",
                BDifferent b;);
    }
}

void testExceptionsOutputNameExistsAlready() {
    // Make sure that it is not possible for a class to have more than one
    // output with a given name, even if the types are different.

    { // Single-value output.
        class A : public Component {
            OpenSim_DECLARE_CONCRETE_OBJECT(A, Component);
        public:
            OpenSim_DECLARE_OUTPUT(out1, double, calcOut1, SimTK::Stage::Time);
            double calcOut1(const SimTK::State& state) const { return 0; }
        };

        // BSame tries to reuse the name 'out1', and also uses type double.
        class BSame : public A {
            OpenSim_DECLARE_CONCRETE_OBJECT(BSame, A);
        public:
            OpenSim_DECLARE_OUTPUT(out1, double, calcOut1, SimTK::Stage::Time);
            double calcOut1(const SimTK::State& state) const { return 0; }
        };

        // BDifferent uses the same name 'out1' but uses a different type.
        class BDifferent : public A {
            OpenSim_DECLARE_CONCRETE_OBJECT(BDifferent, A);
        public:
            OpenSim_DECLARE_OUTPUT(out1, Vec3, calcOut1, SimTK::Stage::Time);
            Vec3 calcOut1(const SimTK::State& state) const { return Vec3(0); }
        };

        ASSERT_THROW_MSG(OpenSim::Exception,
                "BSame already has an output named 'out1'",
                BSame b;);
        ASSERT_THROW_MSG(OpenSim::Exception,
                "BDifferent already has an output named 'out1'",
                BDifferent b;);
    }

    { // List output.
        class A : public Component {
            OpenSim_DECLARE_CONCRETE_OBJECT(A, Component);
        public:
            OpenSim_DECLARE_LIST_OUTPUT(out1, double, calcOut1,
                                        SimTK::Stage::Time);
            double calcOut1(const SimTK::State& state,
                            const std::string&) const { return 0; }
        };

        // BSame tries to reuse the name 'out1', and also uses type double.
        class BSame : public A {
            OpenSim_DECLARE_CONCRETE_OBJECT(BSame, A);
        public:
            OpenSim_DECLARE_LIST_OUTPUT(out1, double, calcOut1,
                                        SimTK::Stage::Time);
            double calcOut1(const SimTK::State& state,
                            const std::string&) const { return 0; }
        };

        // BDifferent uses the same name 'out1' but uses a different type.
        class BDifferent : public A {
            OpenSim_DECLARE_CONCRETE_OBJECT(BDifferent, A);
        public:
            OpenSim_DECLARE_LIST_OUTPUT(out1, Vec3, calcOut1,
                                        SimTK::Stage::Time);
            Vec3 calcOut1(const SimTK::State& state,
                          const std::string&) const { return Vec3(0); }
        };

        ASSERT_THROW_MSG(OpenSim::Exception,
                "BSame already has an output named 'out1'",
                BSame b;);
        ASSERT_THROW_MSG(OpenSim::Exception,
                "BDifferent already has an output named 'out1'",
                BDifferent b;);
    }
}

template<typename RowVec>
void assertEqual(const RowVec& a, const RowVec& b) {
    ASSERT(a.nrow() == b.nrow());
    ASSERT(a.ncol() == b.ncol());
    for(int i = 0; i < a.ncol(); ++i)
        ASSERT_EQUAL(a[i], b[i], 1e-10);
}

void testTableSource() {
    using namespace OpenSim;
    using namespace SimTK;

    {
        TheWorld model{};
        auto tablesource = new TableSourceVec3{};
        tablesource->setName("tablesource");
        tablesource->set_filename("testEformatParsing.trc");
        tablesource->set_tablename("markers");
        model.addComponent(tablesource);

        model.print("TestTableSource.osim");
    }

    {
    const std::string src_file{"TestTableSource.osim"};
    TheWorld model{src_file};
    const auto& tablesource = 
        model.getComponent<TableSourceVec3>("tablesource");
    model.print("TestTableSourceResult.osim");
    // Read the model file again to verify serialization.
    TheWorld model_copy{"TestTableSourceResult.osim"};
    const auto& tablesource_copy = 
        model_copy.getComponent<TableSourceVec3>("tablesource");
    OPENSIM_THROW_IF(tablesource_copy.get_filename() !=
                     tablesource.get_filename(),
                     OpenSim::Exception);
    }

    TimeSeriesTable table{};
    table.setColumnLabels({"0", "1", "2", "3"});
    SimTK::RowVector_<double> row{4, double{0}};
    for(unsigned i = 0; i < 4; ++i)
        table.appendRow(0.00 + 0.25 * i, row + i);

    std::cout << "Contents of the table :" << std::endl;
    std::cout << table << std::endl;

    auto tableSource = new TableSource{table};

    auto tableReporter = new TableReporter_<double, double>{};

    // Define the Simbody system
    MultibodySystem system;

    TheWorld theWorld;
    theWorld.setName("World");

    theWorld.add(tableSource);
    theWorld.add(tableReporter);

    tableReporter->updInput("inputs").connect(tableSource->getOutput("column"));

    theWorld.finalizeFromProperties();

    theWorld.connect();
    theWorld.buildUpSystem(system);

    const auto& report = tableReporter->getTable();

    State s = system.realizeTopology();

    s.setTime(0);
    tableReporter->report(s);
    assertEqual(table.getRowAtIndex(0)  , report.getRowAtIndex(0));

    s.setTime(0.1);
    tableReporter->report(s);
    row = RowVector_<double>{4, 0.4};
    assertEqual(row.getAsRowVectorView(), report.getRowAtIndex(1));

    s.setTime(0.25);
    tableReporter->report(s);
    assertEqual(table.getRowAtIndex(1)  , report.getRowAtIndex(2));

    s.setTime(0.4);
    tableReporter->report(s);
    row = RowVector_<double>{4, 1.6};
    assertEqual(row.getAsRowVectorView(), report.getRowAtIndex(3));

    s.setTime(0.5);
    tableReporter->report(s);
    assertEqual(table.getRowAtIndex(2)  , report.getRowAtIndex(4));

    s.setTime(0.6);
    tableReporter->report(s);
    row = RowVector_<double>{4, 2.4};
    assertEqual(row.getAsRowVectorView(), report.getRowAtIndex(5));

    s.setTime(0.75);
    tableReporter->report(s);
    assertEqual(table.getRowAtIndex(3)  , report.getRowAtIndex(6));

    std::cout << "Report: " << std::endl;
    std::cout << report << std::endl;
}


const std::string dataFileNameForInputConnecteeSerialization =
        "testComponentInterface_testInputConnecteeSerialization_data.sto";

void writeTimeSeriesTableForInputConnecteeSerialization() {
    TimeSeriesTable table{};
    table.setColumnLabels({"a", "b", "c", "d"});
    SimTK::RowVector row{4, 0.0}; row(1)=0.5; row(2)= 0.7; row(3)=0.8;
    for(unsigned i = 0; i < 4; ++i) table.appendRow(0.25 * i, row + i);
    STOFileAdapter_<double>::write(table,
                                   dataFileNameForInputConnecteeSerialization);
}

void testListInputConnecteeSerialization() {
    // We build a model, store the input connectee names, then
    // recreate the same model from a serialization, and make sure the
    // connectee names are the same.

    // Helper function.
    auto getConnecteeNames = [](const AbstractInput& in) {
        const auto numConnectees = in.getNumConnectees();
        std::vector<std::string> connecteeNames(numConnectees);
        for (unsigned ic = 0u; ic < numConnectees; ++ic) {
            connecteeNames[ic] = in.getConnecteeName(ic);
        }
        return connecteeNames;
    };

    // Build a model and serialize it.
    std::string modelFileName = "testComponentInterface_"
                                "testListInputConnecteeSerialization_world.xml";
    std::vector<std::string> expectedConnecteeNames{
            "../producer|column:a",
            "../producer|column:c",
            "../producer|column:b(berry)"};
    SimTK::Vector expectedInputValues;
    {
        // Create the "model," which just contains a reporter.
        TheWorld world;
        world.setName("World");
        
        // TableSource.
        auto* source = new TableSource();
        source->setName("producer");
        source->set_filename(dataFileNameForInputConnecteeSerialization);
        
        // TableReporter.
        auto* reporter = new TableReporter();
        reporter->setName("consumer");
        
        // Add to world.
        world.add(source);
        world.add(reporter);
        
        // Connect, finalize, etc.
        const auto& output = source->getOutput("column");
        // See if we preserve the ordering of the channels.
        reporter->updInput("inputs").connect(output.getChannel("a"));
        reporter->updInput("inputs").connect(output.getChannel("c"));
        // We want to make sure aliases are preserved.
        reporter->updInput("inputs").connect(output.getChannel("b"), "berry");
        world.finalizeFromProperties();
        world.connect();
        MultibodySystem system;
        world.buildUpSystem(system);
        
        // Grab the connectee names.
        const auto& input = reporter->getInput("inputs");
        SimTK_TEST(getConnecteeNames(input) == expectedConnecteeNames);
        
        // Get the value of the input at some given time.
        State s = system.realizeTopology();
        system.realize(s, Stage::Model);
        s.setTime(0.3);
        expectedInputValues = Input<double>::downcast(input).getVector(s);
        SimTK_TEST(expectedInputValues.size() == 3);
        
        // Serialize.
        world.print(modelFileName);
    }
    
    // Deserialize and test.
    {
        TheWorld world(modelFileName);
        const auto& reporter = world.getComponent("consumer");
        const auto& input = reporter.getInput("inputs");
        SimTK_TEST(input.isListConnector());
        // Check connectee names before *and* after connecting, since
        // the connecting process edits the connectee_name property.
        SimTK_TEST(getConnecteeNames(input) == expectedConnecteeNames);
        world.connect();
        SimTK_TEST(getConnecteeNames(input) == expectedConnecteeNames);
        // Check aliases.
        SimTK_TEST(input.getAlias(0) == ""); // default.
        SimTK_TEST(input.getAlias(1) == ""); // default.
        SimTK_TEST(input.getAlias(2) == "berry"); // specified.
        
        // Check that the value of the input is the same as before.
        MultibodySystem system;
        world.buildUpSystem(system);
        State s = system.realizeTopology();
        system.realize(s, Stage::Model);
        s.setTime(0.3);
        auto actualInputValues = Input<double>::downcast(input).getVector(s);
        
        SimTK_TEST_EQ(expectedInputValues, actualInputValues);
    }
}

void testSingleValueInputConnecteeSerialization() {

    // Test normal behavior of single-value input (de)serialization.
    // -------------------------------------------------------------
    
    // Build a model and serialize it.
    std::string modelFileName = "testComponentInterface_"
            "testSingleValueInputConnecteeSerialization_world.xml";
    double expectedInput1Value = SimTK::NaN;
    {
        // Create the "model," which just contains a reporter.
        TheWorld world;
        world.setName("World");
        
        // TableSource.
        auto* source = new TableSource();
        source->setName("producer");
        source->set_filename(dataFileNameForInputConnecteeSerialization);
        
        // TableReporter.
        auto* foo = new Foo();
        foo->setName("consumer");
        // Make sure we are dealing with single-value inputs
        // (future-proofing this test).
        SimTK_TEST(!foo->updInput("input1").isListConnector());
        SimTK_TEST(!foo->updInput("fiberLength").isListConnector());
        
        // Add to world.
        world.add(source);
        world.add(foo);
        
        // Connect, finalize, etc.
        const auto& output = source->getOutput("column");
        // See if we preserve the ordering of the channels.
        foo->updInput("input1").connect(output.getChannel("b"));
        // We want to make sure aliases are preserved.
        foo->updInput("fiberLength").connect(output.getChannel("d"), "desert");
        world.finalizeFromProperties();
        world.connect();
        MultibodySystem system;
        world.buildUpSystem(system);
        
        // Get the value of the input at some given time.
        State s = system.realizeTopology();
        system.realize(s, Stage::Model);
        s.setTime(0.3);
        const auto& input1 = foo->getInput("input1");
        expectedInput1Value = Input<double>::downcast(input1).getValue(s);
        
        // We won't wire up this input, but its connectee name should still
        // (de)serialize.
        foo->updInput("activation").setConnecteeName("non/existant");
        
        // Serialize.
        world.print(modelFileName);
    }
    
    // Deserialize and test.
    {
        TheWorld world(modelFileName);
        auto& foo = world.updComponent("consumer");
        const auto& input1 = foo.getInput("input1");
        const auto& fiberLength = foo.getInput("fiberLength");
        auto& activation = foo.updInput("activation");
        
        // Make sure these inputs are single-value after deserialization,
        // even before connecting.
        SimTK_TEST(!input1.isListConnector());
        SimTK_TEST(!fiberLength.isListConnector());
        SimTK_TEST(!activation.isListConnector());
        
        // Check connectee names before *and* after connecting, since
        // the connecting process edits the connectee_name property.
        SimTK_TEST(input1.getConnecteeName() == "../producer|column:b");
        SimTK_TEST(fiberLength.getConnecteeName() ==
                   "../producer|column:d(desert)");
        // Even if we hadn't wired this up, its name still deserializes:
        SimTK_TEST(activation.getConnecteeName() == "non/existant");
        // Now we must clear this before trying to connect, since the connectee
        // doesn't exist.
        activation.setConnecteeName("");
        
        // Connect.
        world.connect();
        
        // Make sure these inputs are single-value even after connecting.
        SimTK_TEST(!input1.isListConnector());
        SimTK_TEST(!fiberLength.isListConnector());
        SimTK_TEST(!activation.isListConnector());
        
        SimTK_TEST(input1.getConnecteeName() == "../producer|column:b");
        SimTK_TEST(fiberLength.getConnecteeName() ==
                   "../producer|column:d(desert)");
        
        // Check aliases.
        SimTK_TEST(input1.getAlias(0) == "");
        SimTK_TEST(fiberLength.getAlias(0) == "desert");
        
        // Check that the value of the input is the same as before.
        MultibodySystem system;
        world.buildUpSystem(system);
        State s = system.realizeTopology();
        system.realize(s, Stage::Model);
        s.setTime(0.3);
        
        SimTK_TEST_EQ(Input<double>::downcast(input1).getValue(s),
                      expectedInput1Value);
    }
    
    // Test error case: single-value input connectee_name has multiple values.
    // -----------------------------------------------------------------------
    // We'll first create an Input with multiple connectee_names (as is possible
    // in an XML file), then deserialize it and see what errors we get.
    std::string modelFileNameMultipleValues = "testComponentInterface_"
        "testSingleValueInputConnecteeSerializationMultipleValues_world.xml";
    {
        TheWorld world;
        auto* foo = new Foo();
        world.add(foo);
        
        // Hack into the Foo and modify its properties! The typical interface
        // for editing the input's connectee_name does not allow multiple
        // connectee names for a single-value input.
        auto& connectee_name = Property<std::string>::updAs(
                        foo->updPropertyByName("input_input1_connectee_name"));
        connectee_name.setAllowableListSize(0, 10);
        connectee_name.appendValue("apple");
        connectee_name.appendValue("banana");
        connectee_name.appendValue("lemon");
        
        world.print(modelFileNameMultipleValues);
    }
    // Deserialize.
    {
        // Single-value connectee cannot have multiple connectee_names.
        // TODO Would ideally check for an exception, but we only emit a warning
        // for now. This is because the way we determine if multiple
        // connectee names were specified is by looking for spaces, but old
        // models used have spaces in their names.
        // SimTK_TEST_MUST_THROW_EXC(
        //     TheWorld world(modelFileNameMultipleValues),
        //     OpenSim::Exception);
        TheWorld world(modelFileNameMultipleValues);
    }
    
    // Test error case: connectee_name has invalid characters.
    // -------------------------------------------------------
    // This test is structured similarly to the one above.
    std::string modelFileNameInvalidChar = "testComponentInterface_"
        "testSingleValueInputConnecteeSerializationInvalidChar_world.xml";
    {
        TheWorld world;
        auto* foo = new Foo();
        world.add(foo);
        auto& input1 = foo->updInput("input1");
        input1.setConnecteeName("abc+def"); // '+' is invalid for ComponentPath.
        // The check for invalid names occurs in
        // AbstractConnector::checkConnecteeNameProperty(), which is invoked
        // by the following function:
        SimTK_TEST_MUST_THROW_EXC(foo->finalizeFromProperties(),
                                  OpenSim::Exception);
        world.print(modelFileNameInvalidChar);
    }
    // Deserialize.
    {
        // Make sure that deserializing a Component with an invalid
        // connectee_name throws an exception.
        SimTK_TEST_MUST_THROW_EXC(TheWorld world(modelFileNameInvalidChar),
                                  OpenSim::Exception);
    }
}

void testAliasesAndLabels() {
    TheWorld* theWorld = new TheWorld();
    theWorld->setName("world");

    Foo* foo = new Foo();  foo->setName("foo");
    Foo* bar = new Foo();  bar->setName("bar");

    theWorld->addComponent(foo);
    theWorld->addComponent(bar);

    ASSERT_THROW(InputNotConnected, foo->getInput("input1").getAlias());
    ASSERT_THROW(InputNotConnected, foo->getInput("input1").getAlias(0));
    ASSERT_THROW(InputNotConnected, foo->updInput("input1").setAlias("qux"));
    ASSERT_THROW(InputNotConnected, foo->updInput("input1").setAlias(0, "qux"));
    ASSERT_THROW(InputNotConnected, foo->getInput("input1").getLabel());
    ASSERT_THROW(InputNotConnected, foo->getInput("input1").getLabel(0));

    // Non-list Input, no alias.
    foo->updInput("input1").connect( bar->getOutput("Output1") );
    SimTK_TEST(foo->getInput("input1").getAlias().empty());
    SimTK_TEST(foo->getInput("input1").getLabel() == "/world/bar|Output1");

    // Set alias.
    foo->updInput("input1").setAlias("waldo");
    SimTK_TEST(foo->getInput("input1").getAlias() == "waldo");
    SimTK_TEST(foo->getInput("input1").getLabel() == "waldo");

    foo->updInput("input1").setAlias(0, "fred");
    SimTK_TEST(foo->getInput("input1").getAlias() == "fred");
    SimTK_TEST(foo->getInput("input1").getLabel() == "fred");

    using SimTKIndexOutOfRange = SimTK::Exception::IndexOutOfRange;
    ASSERT_THROW(SimTKIndexOutOfRange, foo->getInput("input1").getAlias(1));
    ASSERT_THROW(SimTKIndexOutOfRange, foo->updInput("input1").setAlias(1, "fred"));
    ASSERT_THROW(SimTKIndexOutOfRange, foo->getInput("input1").getLabel(1));

    foo->updInput("input1").disconnect();

    // Non-list Input, with alias.
    foo->updInput("input1").connect( bar->getOutput("Output1"), "baz" );
    SimTK_TEST(foo->getInput("input1").getAlias() == "baz");
    SimTK_TEST(foo->getInput("input1").getLabel() == "baz");

    // List Input, no aliases.
    foo->updInput("listInput1").connect( bar->getOutput("Output1") );
    foo->updInput("listInput1").connect( bar->getOutput("Output3") );

    ASSERT_THROW(OpenSim::Exception, foo->getInput("listInput1").getAlias());
    ASSERT_THROW(OpenSim::Exception, foo->getInput("listInput1").getLabel());

    SimTK_TEST(foo->getInput("listInput1").getAlias(0).empty());
    SimTK_TEST(foo->getInput("listInput1").getLabel(0) == "/world/bar|Output1");

    SimTK_TEST(foo->getInput("listInput1").getAlias(1).empty());
    SimTK_TEST(foo->getInput("listInput1").getLabel(1) == "/world/bar|Output3");

    foo->updInput("listInput1").disconnect();

    // List Input, with aliases.
    foo->updInput("listInput1").connect( bar->getOutput("Output1"), "plugh" );
    foo->updInput("listInput1").connect( bar->getOutput("Output3"), "thud" );

    SimTK_TEST(foo->getInput("listInput1").getAlias(0) == "plugh");
    SimTK_TEST(foo->getInput("listInput1").getLabel(0) == "plugh");

    SimTK_TEST(foo->getInput("listInput1").getAlias(1) == "thud");
    SimTK_TEST(foo->getInput("listInput1").getLabel(1) == "thud");
}

int main() {

    //Register new types for testing deserialization
    Object::registerType(Foo());
    Object::registerType(Bar());
    Object::registerType(TheWorld());

    SimTK_START_TEST("testComponentInterface");
        SimTK_SUBTEST(testMisc);
        SimTK_SUBTEST(testListInputs);
        SimTK_SUBTEST(testListConnectors);
        SimTK_SUBTEST(testComponentPathNames);
        SimTK_SUBTEST(testInputOutputConnections);
        SimTK_SUBTEST(testInputConnecteeNames);
        SimTK_SUBTEST(testExceptionsForConnecteeTypeMismatch);
        SimTK_SUBTEST(testExceptionsConnectorNameExistsAlready);
        SimTK_SUBTEST(testExceptionsInputNameExistsAlready);
        SimTK_SUBTEST(testExceptionsOutputNameExistsAlready);
        SimTK_SUBTEST(testTableSource);
        SimTK_SUBTEST(testAliasesAndLabels);
    
        writeTimeSeriesTableForInputConnecteeSerialization();
        SimTK_SUBTEST(testListInputConnecteeSerialization);
        SimTK_SUBTEST(testSingleValueInputConnecteeSerialization);
    SimTK_END_TEST();
}<|MERGE_RESOLUTION|>--- conflicted
+++ resolved
@@ -1038,14 +1038,8 @@
         world.add(foo2);
         world.add(bar);
 
-<<<<<<< HEAD
         MultibodySystem mbs;
-=======
-    world.connect();
->>>>>>> 9d71b4d2
-
-        // Should yield warnings about unconnected Inputs
-        cout << "Unsatisfied Inputs during world.connect()" << endl;
+
         world.connect();
 
         // do any other input/output connections
@@ -1071,8 +1065,6 @@
         foo2->updInput("activation").connect(bar->getOutput("activation"));
         foo2->updInput("fiberLength").connect(bar->getOutput("fiberLength"));
 
-<<<<<<< HEAD
-        cout << "Unsatisfied Inputs after wiring Outputs to Inputs." << endl;
         world.connect();
         world.buildUpSystem(mbs);
     }
@@ -1128,10 +1120,6 @@
         SimTK_TEST_MUST_THROW_EXC(b->getInput<double>("in1").getValue(s, 0),
                 InputNotConnected);
     }
-=======
-    world.connect();
-    world.buildUpSystem(mbs);
->>>>>>> 9d71b4d2
 }
 
 void testInputConnecteeNames() {
