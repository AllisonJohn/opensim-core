/* -------------------------------------------------------------------------- *
 *                       OpenSim:  testC3DFileAdapter.cpp                     *
 * -------------------------------------------------------------------------- *
 * The OpenSim API is a toolkit for musculoskeletal modeling and simulation.  *
 * See http://opensim.stanford.edu and the NOTICE file for more information.  *
 * OpenSim is developed at Stanford University and supported by the US        *
 * National Institutes of Health (U54 GM072970, R24 HD065690) and by DARPA    *
 * through the Warrior Web program.                                           *
 *                                                                            *
 * Copyright (c) 2005-2017 Stanford University and the Authors                *
 *                                                                            *
 * Licensed under the Apache License, Version 2.0 (the "License"); you may    *
 * not use this file except in compliance with the License. You may obtain a  *
 * copy of the License at http://www.apache.org/licenses/LICENSE-2.0.         *
 *                                                                            *
 * Unless required by applicable law or agreed to in writing, software        *
 * distributed under the License is distributed on an "AS IS" BASIS,          *
 * WITHOUT WARRANTIES OR CONDITIONS OF ANY KIND, either express or implied.   *
 * See the License for the specific language governing permissions and        *
 * limitations under the License.                                             *
 * -------------------------------------------------------------------------- */

#include "OpenSim/Common/C3DFileAdapter.h"
#include "OpenSim/Common/STOFileAdapter.h"
#include "OpenSim/Common/TRCFileAdapter.h"
#include <chrono>
#include <cmath>
#include <cstdlib>
#include <thread>
#include <unordered_map>
#include <vector>

#include <OpenSim/Auxiliary/auxiliaryTestFunctions.h>
#include <OpenSim/Common/Stopwatch.h>

template<typename ETY = SimTK::Real>
void compare_tables(const OpenSim::TimeSeriesTable_<ETY>& table1,
            const OpenSim::TimeSeriesTable_<ETY>& table2,
            const double tolerance = SimTK::SignificantReal) {
    using namespace OpenSim;
    try {
        OPENSIM_THROW_IF(table1.getColumnLabels() != table2.getColumnLabels(),
                         Exception,
                         "Column labels are not the same for tables.");

        ASSERT_EQUAL( table1.getIndependentColumn(), 
                      table2.getIndependentColumn(), tolerance,
                       __FILE__, __LINE__,
                         "Independent columns are not equivalent.");
    } catch (const OpenSim::KeyNotFound&) {}

    const auto& matrix1 = table1.getMatrix();
    const auto& matrix2 = table2.getMatrix();

    for(int r = 0; r < matrix1.nrow(); ++r)
        for(int c = 0; c < matrix1.ncol(); ++c) {
            auto elt1 = matrix1.getElt(r, c); 
            auto elt2 = matrix2.getElt(r, c);

            ASSERT_EQUAL(elt1, elt2, tolerance, __FILE__, __LINE__,
                "Element at row, " + std::to_string(r) + " col, " +
                std::to_string(c) + " failed to have matching value.");
        }
}

template<typename ETY = SimTK::Real>
void downsample_table(OpenSim::TimeSeriesTable_<ETY>& table,
    const unsigned int increment) {
    for (size_t r = table.getNumRows() - 2; r > 0; --r) {
        if (r%increment)
            table.removeRowAtIndex(r);
    }
}


void test(const std::string filename) {
    using namespace OpenSim;
    using namespace std;

    // The walking C3D files included in this test should not take more
    // than 40ms on most hardware. We make the max time 100ms to account
    // for potentially slower CI machines.
    const long long MaximumLoadTimeInMS = SimTK::secToNs(0.100);
    
    Stopwatch watch;
    C3DFileAdapter c3dFileAdapter{};
    auto tables = c3dFileAdapter.read(filename);
    long long loadTime = watch.getElapsedTimeInNs();

    cout << "\tC3DFileAdapter '" << filename << "' loaded in " 
        << watch.formatNs(loadTime) << endl;

/*  Disabled performance test because Travis CI is consistently unable to
    meet this timing requirement. Consider PR#2221 to address this issue
    longer term.
    #ifdef NDEBUG
    ASSERT(loadTime < MaximumLoadTimeInMS, __FILE__, __LINE__,
        "Unable to load '" + filename + "' within " + 
        to_string(MaximumLoadTimeInMS) + "ms.");
    #endif
*/

    std::shared_ptr<TimeSeriesTableVec3> marker_table = c3dFileAdapter.getMarkersTable(tables);
    std::shared_ptr<TimeSeriesTableVec3> force_table = c3dFileAdapter.getForcesTable(tables);
    downsample_table(*marker_table, 10);
    downsample_table(*force_table, 100);

    size_t ext = filename.rfind(".");
    std::string base = filename.substr(0, ext);

    const std::string marker_file = base + "_markers.trc";
    const std::string forces_file = base + "_grfs.sto";

    ASSERT(marker_table->getNumRows() > 0, __FILE__, __LINE__,
        "Failed to read marker data from " + filename);

    marker_table->updTableMetaData().setValueForKey("Units", 
                                                    std::string{"mm"});
    TRCFileAdapter trc_adapter{};
    watch.reset();
    trc_adapter.write(*marker_table, marker_file);
    cout << "\tWrote '" << marker_file << "' in "
        << watch.getElapsedTimeFormatted() << endl;

    ASSERT(force_table->getNumRows() > 0, __FILE__, __LINE__,
        "Failed to read forces data from " + filename);

    force_table->updTableMetaData().setValueForKey("Units", 
                                                    std::string{"mm"});
    STOFileAdapter sto_adapter{};
    watch.reset();
    sto_adapter.write((force_table->flatten()), forces_file);
    cout << "\tWrote'" << forces_file << "' in "
        << watch.getElapsedTimeFormatted() << endl;

    // Verify that marker data was written out and can be read in
    watch.reset();
    TimeSeriesTable_<SimTK::Vec3> markers(marker_file);
    TimeSeriesTable_<SimTK::Vec3> std_markers("std_" + marker_file);
    cout << "\tRead'" << marker_file << "' and its standard in "
        << watch.getElapsedTimeFormatted() << endl;

    // Compare C3DFileAdapter read-in and written marker data
    compare_tables<SimTK::Vec3>(markers, *marker_table);
    // Compare C3DFileAdapter written marker data to standard
    // Note std exported from Mokka with only 5 decimal places 
    compare_tables<SimTK::Vec3>(markers, std_markers, 1e-4);

    cout << "\tMarkers " << marker_file << " equivalent to standard." << endl;

    // Verify that grfs data was written out and can be read in
    TimeSeriesTable forces(forces_file);
    TimeSeriesTable std_forces("std_" + forces_file);
    // Compare C3DFileAdapter read-in and written forces data
    compare_tables<SimTK::Vec3>(forces.pack<SimTK::Vec3>(), 
                                *force_table,
                                SimTK::SqrtEps);
    // Compare C3DFileAdapter written forces data to standard
    // Note std generated using MATLAB C3D processing scripts 
    compare_tables(forces, std_forces, SimTK::SqrtEps);

    cout << "\tForces " << forces_file << " equivalent to standard." << endl;

    watch.reset();
    // Reread in C3D file with forces resolved to the COP
    auto c3dFileAdapter2 = C3DFileAdapter{};
    c3dFileAdapter2.setLocationForForceExpression(
            C3DFileAdapter::ForceLocation::CenterOfPressure);
    auto tables2 = c3dFileAdapter2.read(filename);
    
    loadTime = watch.getElapsedTimeInNs();
    cout << "\tC3DFileAdapter '" << filename << "' read with forces at COP in "
<<<<<<< HEAD
        << watch.formatNs(loadTime) << endl;

    #ifdef NDEBUG
=======
        << loadTime << "ms" << endl;
    // on ci-biulds will define SKIP_TIMING as it is unpredictably slow on some machines
    #if defined(NDEBUG) && !defined(SKIP_TIMING)
>>>>>>> 688f9882
    ASSERT(loadTime < MaximumLoadTimeInMS, __FILE__, __LINE__,
        "Unable to load '" + filename + "' within " +
        to_string(MaximumLoadTimeInMS) + "ms.");
    #endif
    std::shared_ptr<TimeSeriesTableVec3> force_table_cop =
            c3dFileAdapter.getForcesTable(tables2);
    downsample_table(*force_table_cop, 100);

    sto_adapter.write(force_table_cop->flatten(), "cop_"+ forces_file);

    TimeSeriesTable std_forces_cop("std_cop_" + forces_file);
    // Compare C3DFileAdapter written forces data to standard
    // Note std generated using MATLAB C3D processing scripts 
    compare_tables<SimTK::Vec3>(*force_table_cop, 
                                std_forces_cop.pack<SimTK::Vec3>(),
                                SimTK::SqrtEps);

    cout << "\tcop_" << forces_file << " is equivalent to its standard."<< endl;
}

int main() {
    SimTK_START_TEST("testC3DFileAdapter");
        SimTK_SUBTEST1(test, "walking2.c3d");
        SimTK_SUBTEST1(test, "walking5.c3d");
    SimTK_END_TEST();
}<|MERGE_RESOLUTION|>--- conflicted
+++ resolved
@@ -170,15 +170,9 @@
     
     loadTime = watch.getElapsedTimeInNs();
     cout << "\tC3DFileAdapter '" << filename << "' read with forces at COP in "
-<<<<<<< HEAD
         << watch.formatNs(loadTime) << endl;
-
-    #ifdef NDEBUG
-=======
-        << loadTime << "ms" << endl;
     // on ci-biulds will define SKIP_TIMING as it is unpredictably slow on some machines
     #if defined(NDEBUG) && !defined(SKIP_TIMING)
->>>>>>> 688f9882
     ASSERT(loadTime < MaximumLoadTimeInMS, __FILE__, __LINE__,
         "Unable to load '" + filename + "' within " +
         to_string(MaximumLoadTimeInMS) + "ms.");
