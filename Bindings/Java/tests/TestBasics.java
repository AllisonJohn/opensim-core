import org.opensim.modeling.*;

class TestBasics {
  public static void main(String[] args) {
    Model m = new Model();
    m.print("empty_model.osim");
    Frame gnd = m.getGround();
    FrameList frames = m.getFrameList();
    FrameIterator fi = frames.begin();
    while (!fi.equals(frames.end())) {
         System.out.println("Frame name: "+fi.getName());
         System.out.println("number of outputs: "+fi.getNumOutputs());
         StdVectorString outNames = fi.getOutputNames();
         int sz = (int) outNames.size();
         for (int j =0; j <sz; j++) {
            System.out.println("output name:"+outNames.get(j));
         }
         fi.next();
    }

    // Ensure Joint has a default constructor.
    PinJoint pj = new PinJoint();

<<<<<<< HEAD
    // Change from ArrayPtrs<Object*> being non-const const.
    BodySet set = m.getBodySet();
    ObjectGroup group = set.getGroup(0);
    ArrayConstObjPtr members = group.getMembers();
=======
    m.addComponent(pj);
>>>>>>> 3e5cb11e

    System.out.println("Test finished!");
    // TODO to cause test to fail: System.exit(-1);
  }
}<|MERGE_RESOLUTION|>--- conflicted
+++ resolved
@@ -21,14 +21,12 @@
     // Ensure Joint has a default constructor.
     PinJoint pj = new PinJoint();
 
-<<<<<<< HEAD
+    m.addComponent(pj);
+
     // Change from ArrayPtrs<Object*> being non-const const.
     BodySet set = m.getBodySet();
     ObjectGroup group = set.getGroup(0);
     ArrayConstObjPtr members = group.getMembers();
-=======
-    m.addComponent(pj);
->>>>>>> 3e5cb11e
 
     System.out.println("Test finished!");
     // TODO to cause test to fail: System.exit(-1);
